// Copyright (C) Microsoft Corporation. All rights reserved.

#![deny(clippy::unwrap_used)]
#![deny(clippy::expect_used)]
#![deny(clippy::panic)]
#![deny(clippy::manual_assert)]

<<<<<<< HEAD
use anyhow::{anyhow, Result};
=======
use anyhow::{bail, Context, Result};
>>>>>>> 7cee6ec5
use num_bigint::BigUint;
use num_traits::One;
use serde::{Deserialize, Serialize};

use crate::{
    election_parameters::ElectionParameters, fixed_parameters::FixedParameters,
    guardian_public_key::GuardianPublicKey,
};

/// The joint election public key.
#[derive(Debug, Clone, Serialize, Deserialize)]
pub struct JointElectionPublicKey(
    #[serde(
        serialize_with = "util::biguint_serde::biguint_serialize",
        deserialize_with = "util::biguint_serde::biguint_deserialize"
    )]
    pub BigUint,
);

/// The ciphertext used to store a vote value corresponding to one option.
#[derive(Debug, PartialEq, Eq, Clone, Serialize, Deserialize)]
pub struct Ciphertext {
    #[serde(
        serialize_with = "util::biguint_serde::biguint_serialize",
        deserialize_with = "util::biguint_serde::biguint_deserialize"
    )]
    pub alpha: BigUint,
    #[serde(
        serialize_with = "util::biguint_serde::biguint_serialize",
        deserialize_with = "util::biguint_serde::biguint_deserialize"
    )]
    pub beta: BigUint,
    pub nonce: Option<BigUint>,
}

// /// Serialize for Ciphertext
// impl Serialize for Ciphertext {
//     fn serialize<S>(&self, serializer: S) -> Result<S::Ok, S::Error>
//     where
//         S: serde::ser::Serializer,
//     {
//         (self.alpha.to_str_radix(16), self.beta.to_str_radix(16)).serialize(serializer)
//     }
// }

// impl<'de> Deserialize<'de> for Ciphertext {
//     fn deserialize<D>(deserializer: D) -> Result<Self, D::Error>
//     where
//         D: serde::Deserializer<'de>,
//     {
//         match <(String, String)>::deserialize(deserializer) {
//             Ok((alpha, beta)) => Ok(Ciphertext {
//                 alpha: BigUint::from_str_radix(&alpha, 16).unwrap(),
//                 beta: BigUint::from_str_radix(&beta, 16).unwrap(),
//             }),
//             Err(e) => Err(e),
//         }
//     }
// }

impl JointElectionPublicKey {
    pub fn compute(
        election_parameters: &ElectionParameters,
        guardian_public_keys: &[GuardianPublicKey],
<<<<<<< HEAD
    ) -> Self {
        //? TODO: Would it be useful to parallelize this?
        Self(
            guardian_public_keys
                .iter()
                .fold(BigUint::one(), |acc, public_key| {
                    let k0 = public_key.public_key_k0();
                    (acc * k0) % fixed_parameters.p.as_ref()
                }),
        )
=======
    ) -> Result<Self> {
        let fixed_parameters = &election_parameters.fixed_parameters;
        let varying_parameters = &election_parameters.varying_parameters;
        let n: usize = varying_parameters.n.into();

        // Validate every supplied guardian public key.
        for guardian_public_key in guardian_public_keys {
            guardian_public_key.validate(election_parameters)?;
        }

        // Verify that every guardian is represented exactly once.
        let mut seen = vec![false; n];
        for guardian_public_key in guardian_public_keys {
            // Convert from 1-based indexing to 0-based.
            let seen_ix = guardian_public_key.i.get() as usize - 1;

            if seen[seen_ix] {
                bail!(
                    "Guardian {} is represented more than once in the guardian public keys",
                    guardian_public_key.i
                );
            }

            seen[seen_ix] = true;
        }

        let missing_ix: Vec<usize> = seen
            .iter()
            .enumerate()
            .filter(|&(_ix, &seen)| !seen)
            .map(|(ix, _)| ix)
            .collect();

        if !missing_ix.is_empty() {
            //? TODO Consider using `.intersperse(", ")` when it's stable.
            // https://github.com/rust-lang/rust/issues/79524
            let iter = missing_ix.iter().enumerate().map(|(n, ix)| {
                if 0 == n {
                    format!("{}", ix + 1)
                } else {
                    format!(", {}", ix + 1)
                }
            });

            bail!("Guardian(s) {iter:?} are not represented in the guardian public keys");
        }

        Ok(Self(guardian_public_keys.iter().fold(
            BigUint::one(),
            |acc, public_key| {
                let k0 = public_key.public_key_k0();
                acc.modpow(k0, fixed_parameters.p.as_ref())
            },
        )))
>>>>>>> 7cee6ec5
    }

    pub fn encrypt_with(
        &self,
        fixed_parameters: &FixedParameters,
        nonce: &BigUint,
        vote: usize,
        store_nonce: bool,
    ) -> Ciphertext {
        let alpha = fixed_parameters
            .g
            .modpow(&nonce, fixed_parameters.p.as_ref());
        let beta = self.0.modpow(&(nonce + vote), fixed_parameters.p.as_ref());

        if store_nonce {
            Ciphertext {
                alpha,
                beta,
                nonce: Some(nonce.clone()),
            }
        } else {
            Ciphertext {
                alpha,
                beta,
                nonce: None,
            }
        }
    }

    /// Returns the `JointElectionPublicKey` as a big-endian byte array of the correct length for `mod p`.
    pub fn to_be_bytes_len_p(&self, fixed_parameters: &FixedParameters) -> Vec<u8> {
        fixed_parameters.biguint_to_be_bytes_len_p(&self.0)
    }

<<<<<<< HEAD
    /// Returns a pretty JSON `String` representation of the `JointElectionPublicKey`.
    /// The final line will end with a newline.
    pub fn to_json(&self) -> String {
        // `unwrap()` is justified here because why would JSON serialization fail?
        #[allow(clippy::unwrap_used)]
        let mut s = serde_json::to_string_pretty(self).unwrap();
        s.push('\n');
        s
    }

    /// Reads an `JointElectionPublicKey` from a `std::io::Read`.
    pub fn from_reader(io_read: &mut dyn std::io::Read) -> Result<JointElectionPublicKey> {
        serde_json::from_reader(io_read)
            .map_err(|e| anyhow!("Error parsing JointElectionPublicKey: {}", e))
=======
    //? TODO from_stdioread_validated

    pub fn to_stdiowrite(&self, stdiowrite: &mut dyn std::io::Write) -> Result<()> {
        let mut ser = serde_json::Serializer::pretty(stdiowrite);

        self.serialize(&mut ser)
            .context("Error writing joint election public key")?;

        ser.into_inner()
            .write_all(b"\n")
            .context("Error writing joint election public key file")
>>>>>>> 7cee6ec5
    }
}<|MERGE_RESOLUTION|>--- conflicted
+++ resolved
@@ -5,11 +5,7 @@
 #![deny(clippy::panic)]
 #![deny(clippy::manual_assert)]
 
-<<<<<<< HEAD
-use anyhow::{anyhow, Result};
-=======
-use anyhow::{bail, Context, Result};
->>>>>>> 7cee6ec5
+use anyhow::{anyhow, bail, Context, Result};
 use num_bigint::BigUint;
 use num_traits::One;
 use serde::{Deserialize, Serialize};
@@ -74,18 +70,6 @@
     pub fn compute(
         election_parameters: &ElectionParameters,
         guardian_public_keys: &[GuardianPublicKey],
-<<<<<<< HEAD
-    ) -> Self {
-        //? TODO: Would it be useful to parallelize this?
-        Self(
-            guardian_public_keys
-                .iter()
-                .fold(BigUint::one(), |acc, public_key| {
-                    let k0 = public_key.public_key_k0();
-                    (acc * k0) % fixed_parameters.p.as_ref()
-                }),
-        )
-=======
     ) -> Result<Self> {
         let fixed_parameters = &election_parameters.fixed_parameters;
         let varying_parameters = &election_parameters.varying_parameters;
@@ -140,7 +124,6 @@
                 acc.modpow(k0, fixed_parameters.p.as_ref())
             },
         )))
->>>>>>> 7cee6ec5
     }
 
     pub fn encrypt_with(
@@ -175,7 +158,6 @@
         fixed_parameters.biguint_to_be_bytes_len_p(&self.0)
     }
 
-<<<<<<< HEAD
     /// Returns a pretty JSON `String` representation of the `JointElectionPublicKey`.
     /// The final line will end with a newline.
     pub fn to_json(&self) -> String {
@@ -190,7 +172,8 @@
     pub fn from_reader(io_read: &mut dyn std::io::Read) -> Result<JointElectionPublicKey> {
         serde_json::from_reader(io_read)
             .map_err(|e| anyhow!("Error parsing JointElectionPublicKey: {}", e))
-=======
+    }
+
     //? TODO from_stdioread_validated
 
     pub fn to_stdiowrite(&self, stdiowrite: &mut dyn std::io::Write) -> Result<()> {
@@ -202,6 +185,5 @@
         ser.into_inner()
             .write_all(b"\n")
             .context("Error writing joint election public key file")
->>>>>>> 7cee6ec5
     }
 }