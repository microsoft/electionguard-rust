#![deny(clippy::unwrap_used)]
#![deny(clippy::expect_used)]
#![deny(clippy::panic)]
#![deny(clippy::manual_assert)]

//! This module provides the implementation of guardian key shares.
//!
//! For more details see Section `3.2.2` of the Electionguard specification `2.0.0`.

<<<<<<< HEAD
=======
use num_bigint::BigUint;
use num_traits::One;
>>>>>>> 4db3f7c9
use serde::{Deserialize, Serialize};
use std::iter::zip;
use thiserror::Error;
use util::{
    algebra::{FieldElement, GroupElement, ScalarField},
    bitwise::xor,
    csprng::Csprng,
};

use crate::{
    election_parameters::ElectionParameters,
    fixed_parameters::FixedParameters,
    guardian::GuardianIndex,
    guardian_public_key::GuardianPublicKey,
    guardian_secret_key::GuardianSecretKey,
    hash::{eg_h, eg_hmac, HValue},
    hashes::ParameterBaseHash,
};

/// An encrypted share for sending shares to other guardians.
#[derive(Clone, Debug, Serialize, Deserialize, PartialEq)]
pub struct GuardianEncryptedShare {
    /// The sender of the share
    pub dealer: GuardianIndex,
    /// The recipient of the share
    pub recipient: GuardianIndex,
    /// First ciphertext part, corresponds to `C_{i,l,0}` in Equation `19`.
    pub c0: GroupElement,
    /// Second ciphertext part, corresponds to `C_{i,l,1}` in Equation `19`.
    pub c1: HValue,
    /// Third ciphertext part, corresponds to `C_{i,l,2}` in Equation `19`.
    pub c2: HValue,
}

/// The secret input used to generate a [`GuardianEncryptedShare`].
///
/// This object is used in case there is a dispute about the validity of a given [`GuardianEncryptedShare`].
pub struct GuardianEncryptionSecret {
    /// The sender of the share
    pub dealer: GuardianIndex,
    /// The recipient of the share
    pub recipient: GuardianIndex,
    /// The share in plain
    pub share: BigUint,
    /// The used encryption nonce    
    pub nonce: BigUint,
}

/// A tuple consisting of a [`GuardianEncryptedShare`] and the corresponding [`GuardianEncryptionSecret`].
pub struct ShareEncryptionResult {
    // The encrypted share
    pub ciphertext: GuardianEncryptedShare,
    // The corresponding secrets
    pub secret: GuardianEncryptionSecret,
}

/// Represents errors occurring while decrypting a [`GuardianEncryptedShare`].
#[derive(Error, Debug)]
pub enum DecryptionError {
    /// Occurs if the given public key does not match the dealer.
    #[error("The dealer of the ciphertext is {i}, but the public key has index {j}.")]
    DealerIndicesMismatch { i: GuardianIndex, j: GuardianIndex },
    /// Occurs if the given secret key does not match the recipient.
    #[error("The recipient of the ciphertext is {i}, but the secret key has index {j}.")]
    RecipientIndicesMismatch { i: GuardianIndex, j: GuardianIndex },
    /// Occurs if the mac is invalid.
    #[error("The MAC does not verify.")]
    InvalidMAC,
    /// Occurs if the decrypted share is invalid with respect to the dealer's public key.
    #[error("The share does not validate against the dealer's public key.")]
    InvalidShare,
}

impl GuardianEncryptedShare {
    /// This function computes the share encryption secret key as defined in Equation `15`.
    ///
    /// The arguments are
    /// - `fixed_parameters` - the fixed parameters
    /// - `i` - the dealer index
    /// - `l` - the recipient index
    /// - `capital_k_l` - the recipient public key
    /// - `alpha` - as in Equation `14`
    /// - `beta` - as in Equation `14`
    fn secret_key(
        fixed_parameters: &FixedParameters,
        i: u32,
        l: u32,
        capital_k_l: &GroupElement,
        alpha: &GroupElement,
        beta: &GroupElement,
    ) -> HValue {
        let h_p = ParameterBaseHash::compute(fixed_parameters).h_p;
        let group = &fixed_parameters.group;
        // v = 0x11 | b(i, 4) | b(l, 4) | b(capital_k, 512) | b(alpha,l, 512) | b(beta,l, 512)
        let mut v = vec![0x11];
        v.extend_from_slice(i.to_be_bytes().as_slice());
        v.extend_from_slice(l.to_be_bytes().as_slice());
        v.extend_from_slice(capital_k_l.to_be_bytes_left_pad(group).as_slice());
        v.extend_from_slice(alpha.to_be_bytes_left_pad(group).as_slice());
        v.extend_from_slice(beta.to_be_bytes_left_pad(group).as_slice());
        eg_h(&h_p, &v)
    }

    /// This function computes the MAC key (Equation `16`) and the encryption key (Equation `17`).
    ///
    /// The arguments are
    /// - `i` - the dealer index
    /// - `l` - the recipient index
    /// - `k_i_l` - the secret key as in Equation `15`
    fn mac_and_encryption_key(i: u32, l: u32, k_i_l: &HValue) -> (HValue, HValue) {
        // label = b("share_enc_keys",14)
        let label = "share_enc_keys".as_bytes();
        // context = share_enc_keys("share_encrypt",13) | b(i, 4) | b(l, 4)
        let mut context = "share_encrypt".as_bytes().to_vec();
        context.extend_from_slice(i.to_be_bytes().as_slice());
        context.extend_from_slice(l.to_be_bytes().as_slice());
        // MAC key
        // v = 0x01 | label | 0x00 | context | 0x0200
        let mut v = vec![0x01];
        v.extend_from_slice(label);
        v.push(0x00);
        v.extend(&context);
        v.extend([0x02, 0x00]);
        let k1 = eg_hmac(k_i_l, &v);
        // encryption key
        // v = 0x02 | label | 0x00 | context | 0x0200
        let mut v = vec![0x02];
        v.extend_from_slice(label);
        v.push(0x00);
        v.extend(context);
        v.extend(vec![0x02, 0x00]);
        let k2 = eg_hmac(k_i_l, &v);

        (k1, k2)
    }

    /// This function computes the MAC as in Equation `19`.
    ///
    /// The arguments are
    /// - `k0` - the MAC key
    /// - `c0` - ciphertext part 1
    /// - `c1` - ciphertext part 2
    fn share_mac(k0: HValue, c0: &[u8], c1: &HValue) -> HValue {
        let mut v = c0.to_vec();
        v.extend_from_slice(c1.0.as_slice());
        eg_hmac(&k0, &v)
    }

<<<<<<< HEAD
    /// This function creates a new [`GuardianEncryptedShare`] of the dealer's secret key for a given recipient.
=======
    /// This function computes a [`GuardianEncryptedShare`] of a share for a given recipient and nonce.
>>>>>>> 4db3f7c9
    ///
    /// The arguments are
    /// - `fixed_parameters` - the fixed parameters
    /// - 'dealer' - the dealer index
    /// - `nonce` - the encryption nonce
    /// - `share` - the secret key share
    /// - `recipient_public_key` - the recipient's [`GuardianPublicKey`]    
    ///
    /// This function is deterministic.
    fn new(
        fixed_parameters: &FixedParameters,
        dealer: &GuardianIndex,
        nonce: &BigUint,
        share: &BigUint,
        recipient_public_key: &GuardianPublicKey,
    ) -> Self {
<<<<<<< HEAD
        let fixed_parameters = &election_parameters.fixed_parameters;
        let field = &fixed_parameters.field;
        let group = &fixed_parameters.group;
=======
        let h_p = ParameterBaseHash::compute(fixed_parameters).h_p;
>>>>>>> 4db3f7c9

        let i = dealer.get_one_based_u32();
        let l = recipient_public_key.i.get_one_based_u32();
<<<<<<< HEAD
        let capital_k = recipient_public_key.public_key_k_i_0();

        //Generate alpha and beta (Equation 14)
        let xi = field.random_field_elem(csprng);
        let alpha = group.g_exp(&xi);
        let beta = capital_k.exp(&xi, group);
=======
        let p: &BigUint = fixed_parameters.p.as_ref();
        let capital_k = recipient_public_key.public_key_k_i_0();

        //Generate alpha and beta (Equation 14)
        let alpha = fixed_parameters.g.modpow(nonce, p);
        let beta = capital_k.modpow(nonce, p);
>>>>>>> 4db3f7c9

        let k_i_l = Self::secret_key(fixed_parameters, i, l, capital_k, &alpha, &beta);
        let (k0, k1) = Self::mac_and_encryption_key(i, l, &k_i_l);

<<<<<<< HEAD
        //Generate key share as P(l) (cf. Equations 9 and 18) using Horner's method
        let x = FieldElement::from(l, field);
        let mut p_l = ScalarField::zero();
        for coeff in dealer_private_key.secret_coefficients.0.iter().rev() {
            p_l = p_l.mul(&x, field).add(&coeff.0, field);
        }

        //Ciphertext as in Equation (19)
        let c1 = xor(p_l.to_be_bytes_left_pad(field).as_slice(), k1.0.as_slice());
        //The unwrap is justified as the output the XOR will always be 32 bytes.
=======
        //Ciphertext as in Equation (19)
        let c1 = xor(to_be_bytes_left_pad(share, 32).as_slice(), k1.0.as_slice());
        //The unwrap is justified as the output of the XOR will always be 32 bytes.
>>>>>>> 4db3f7c9
        #[allow(clippy::unwrap_used)]
        let c1 = HValue(c1[0..32].try_into().unwrap());
        let c2 = Self::share_mac(k0, alpha.to_be_bytes_left_pad(group).as_slice(), &c1);

        GuardianEncryptedShare {
            dealer: *dealer,
            recipient: recipient_public_key.i,
            c0: alpha,
            c1,
            c2,
        }
    }

    /// This function creates a new [`ShareEncryptionResult`] given the dealer's secret key for a given recipient.
    ///
    /// The arguments are
    /// - `csprng` - secure randomness generator
    /// - `election_parameters` - the election parameters
    /// - `dealer_private_key` - the dealer's [`GuardianSecretKey`]
    /// - `recipient_public_key` - the recipient's [`GuardianPublicKey`]
    pub fn encrypt(
        csprng: &mut Csprng,
        election_parameters: &ElectionParameters,
        dealer_private_key: &GuardianSecretKey,
        recipient_public_key: &GuardianPublicKey,
    ) -> ShareEncryptionResult {
        let fixed_parameters = &election_parameters.fixed_parameters;
        let l = recipient_public_key.i.get_one_based_u32();
        let q: &BigUint = fixed_parameters.q.as_ref();

        //Generate key share as P(l) (cf. Equations 9 and 18) using Horner's method
        let x = &BigUint::from(l);
        let mut p_l = BigUint::from(0_u8);
        for coeff in dealer_private_key.secret_coefficients.0.iter().rev() {
            p_l = (p_l * x + &coeff.0) % q;
        }
        //Generate a fresh nonce
        let nonce = csprng.next_biguint_lt(q);
        // Encrypt the share
        let ciphertext = Self::new(
            fixed_parameters,
            &dealer_private_key.i,
            &nonce,
            &p_l,
            recipient_public_key,
        );
        let secret = GuardianEncryptionSecret {
            dealer: dealer_private_key.i,
            recipient: recipient_public_key.i,
            share: p_l,
            nonce,
        };

        ShareEncryptionResult { ciphertext, secret }
    }

    /// This function decrypts and validates a [`GuardianEncryptedShare`].
    ///
    /// The arguments are
    /// - `self` - the encrypted share
    /// - `election_parameters` - the election parameters
    /// - `dealer_public_key` - the dealer's [`GuardianPublicKey`]
    /// - `recipient_secret_key` - the recipient's [`GuardianSecretKey`]
    pub fn decrypt_and_validate(
        &self,
        election_parameters: &ElectionParameters,
        dealer_public_key: &GuardianPublicKey,
        recipient_secret_key: &GuardianSecretKey,
    ) -> Result<FieldElement, DecryptionError> {
        if self.dealer != dealer_public_key.i {
            return Err(DecryptionError::DealerIndicesMismatch {
                i: self.dealer,
                j: dealer_public_key.i,
            });
        }
        if self.recipient != recipient_secret_key.i {
            return Err(DecryptionError::RecipientIndicesMismatch {
                i: self.dealer,
                j: dealer_public_key.i,
            });
        }

        let fixed_parameters = &election_parameters.fixed_parameters;
        let field = &fixed_parameters.field;
        let group = &fixed_parameters.group;

        let i = self.dealer.get_one_based_u32();
        let l = self.recipient.get_one_based_u32();

        let capital_k = &recipient_secret_key.coefficient_commitments.0[0].0;
        let alpha = &self.c0;
        let beta = alpha.exp(recipient_secret_key.secret_s(), group);
        let k_i_l = Self::secret_key(fixed_parameters, i, l, capital_k, alpha, &beta);

        let (k0, k1) = Self::mac_and_encryption_key(i, l, &k_i_l);
        let mac = Self::share_mac(k0, alpha.to_be_bytes_left_pad(group).as_slice(), &self.c1);

        if mac != self.c2 {
            return Err(DecryptionError::InvalidMAC);
        }

        // Decryption as in Equation `20`
        let p_l_bytes = xor(self.c1.0.as_slice(), k1.0.as_slice());
<<<<<<< HEAD
        let p_l = FieldElement::from_bytes_be(&p_l_bytes, field);

        Ok(p_l)
=======
        let p_l = BigUint::from_bytes_be(p_l_bytes.as_slice());

        // Share validity check
        let g_p_l = fixed_parameters.g.modpow(&p_l, p);
        // RHS of Equation `21`
        let l = &BigUint::from(l);
        let vec_k_i_j = &dealer_public_key.coefficient_commitments.0;
        let rhs = vec_k_i_j
            .iter()
            .enumerate()
            .fold(BigUint::one(), |prod, (j, k_i_j)| {
                //This is fine as j < k
                #[allow(clippy::unwrap_used)]
                let j: u32 = j.try_into().unwrap();
                (prod * k_i_j.0.modpow(&l.pow(j), p)) % p
            });
        if g_p_l != rhs {
            return Err(DecryptionError::InvalidShare);
        }

        Ok(p_l)
    }

    /// This function validates a [`GuardianEncryptedShare`] with respect to given [`GuardianEncryptionSecret`] and [`GuardianPublicKey`] of dealer and recipient in case of a dispute.
    ///
    /// The arguments are
    /// - `self` - the encrypted share
    /// - `election_parameters` - the election parameters
    /// - `dealer_public_key` - the dealer's [`GuardianPublicKey`]
    /// - `recipient_public_key` - the recipient's [`GuardianPublicKey`]
    /// - `secret` - the published [`GuardianEncryptionSecret`]
    /// 
    /// This function returns false if the dealer's published secrets do not match the published ciphertext, or Equation `21`. 
    /// If they match, the function returns true, meaning the recipient's claim about the wrongdoing by the dealer is dismissed.
    pub fn public_validation(
        &self,
        election_parameters: &ElectionParameters,
        dealer_public_key: &GuardianPublicKey,
        recipient_public_key: &GuardianPublicKey,
        secret: &GuardianEncryptionSecret,
    ) -> bool {
        if self.recipient != secret.recipient || self.dealer != secret.dealer {
            return false;
        }

        let fixed_parameters = &election_parameters.fixed_parameters;

        // Check that the ciphertext was computed correctly
        let expected_ciphertext = Self::new(
            fixed_parameters,
            &dealer_public_key.i,
            &secret.nonce,
            &secret.share,
            recipient_public_key,
        );
        if *self != expected_ciphertext {
            return false;
        }

        let p: &BigUint = fixed_parameters.p.as_ref();
        let l = self.recipient.get_one_based_u32();

        // Share validity check
        let g_p_l = fixed_parameters.g.modpow(&secret.share, p);
        // RHS of Equation `21`
        let l = &BigUint::from(l);
        let vec_k_i_j = &dealer_public_key.coefficient_commitments.0;
        let rhs = (0u32..).zip(vec_k_i_j)
            .fold(BigUint::one(), |prod, (j, k_i_j)| {
                //This is fine as j < k
                (prod * k_i_j.0.modpow(&l.pow(j), p)) % p
            });
        if g_p_l != rhs {
            return false;
        }

        true
>>>>>>> 4db3f7c9
    }
}

/// A guardian's share of the joint secret key, it corresponds to `P(i)` in Equation `22`.
///
/// The corresponding public key is never computed explicitly.
#[derive(Clone, Debug, Serialize, Deserialize)]
pub struct GuardianSecretKeyShare {
    /// Guardian index, 1 <= i <= [`n`](crate::varying_parameters::VaryingParameters::n).
    pub i: GuardianIndex,
    /// Secret key share
    pub p_i: FieldElement,
}

/// Represents errors occurring while combining shares to compute a [`GuardianSecretKeyShare`].
#[derive(Error, Debug)]
pub enum ShareCombinationError {
    /// Occurs if a given public key is invalid.
    #[error("Public key of guardian {0} is invalid.")]
    InvalidPublicKey(GuardianIndex),
    /// Occurs if multiple public keys of the same guardian are given.
    #[error("Guardian {0} is represented more than once in the guardian public keys.")]
    DuplicateGuardian(GuardianIndex),
    /// Occurs if the public key of a guardian is missing.
    #[error("The public key of guardian {0} is missing.")]
    MissingGuardian(String),
    /// Occurs if any share could not be decrypted.
    #[error("Could not decrypt and validate all shares. There are issues with shares from the following guardians: {0}")]
    DecryptionError(String),
}

impl GuardianSecretKeyShare {
    /// This function computes a new [`GuardianSecretKeyShare`] from a list of [`GuardianEncryptedShare`].
    ///
    /// The arguments are
    /// - `election_parameters` - the election parameters
    /// - `h_p` - the parameter base hash
    /// - `guardian_public_keys` - a list of [`GuardianPublicKey`]
    /// - `encrypted_shares` - a list of [`GuardianEncryptedShare`]
    /// - `recipient_secret_key` - the recipient's [`GuardianSecretKey`]
    ///
    /// This function assumes that i-th encrypted_share and the i-th guardian_public_key are from the same guardian.
    pub fn compute(
        election_parameters: &ElectionParameters,
        guardian_public_keys: &[GuardianPublicKey],
        encrypted_shares: &[GuardianEncryptedShare],
        recipient_secret_key: &GuardianSecretKey,
    ) -> Result<Self, ShareCombinationError> {
        let fixed_parameters = &election_parameters.fixed_parameters;
        let varying_parameters = &election_parameters.varying_parameters;
        let n = varying_parameters.n.get_one_based_usize();

        // Validate every supplied guardian public key.
        for guardian_public_key in guardian_public_keys {
            if guardian_public_key.validate(election_parameters).is_err() {
                return Err(ShareCombinationError::InvalidPublicKey(
                    guardian_public_key.i,
                ));
            }
        }

        // Verify that every guardian is represented exactly once.
        let mut seen = vec![false; n];
        for guardian_public_key in guardian_public_keys {
            let seen_ix = guardian_public_key.i.get_zero_based_usize();
            if seen[seen_ix] {
                return Err(ShareCombinationError::DuplicateGuardian(
                    guardian_public_key.i,
                ));
            }
            seen[seen_ix] = true;
        }

        let missing_guardian_ixs: Vec<usize> = seen
            .iter()
            .enumerate()
            .filter(|&(_ix, &seen)| !seen)
            .map(|(ix, _)| ix)
            .collect();

        if !missing_guardian_ixs.is_empty() {
            let info = missing_guardian_ixs.iter().fold(String::new(), |acc, ix| {
                if acc.is_empty() {
                    (ix + 1).to_string()
                } else {
                    acc + "," + &(ix + 1).to_string()
                }
            });
            return Err(ShareCombinationError::MissingGuardian(info));
        }

        // Decrypt and validate shares
        let mut shares = vec![];
        let mut issues = vec![];
        for (pk, share) in zip(guardian_public_keys, encrypted_shares) {
            let res = share.decrypt_and_validate(election_parameters, pk, recipient_secret_key);
            match res {
                Err(e) => issues.push((pk.i, e)),
                Ok(share) => shares.push(share),
            }
        }
        if !issues.is_empty() {
            let info = issues.iter().fold(String::new(), |acc, (i,_)| {
                if acc.is_empty() {
                    i.get_one_based_usize().to_string()
                } else {
                    acc + "," + &i.get_one_based_usize().to_string()
                }
            });            
            return Err(ShareCombinationError::DecryptionError(info));
        }

        let key = shares.iter().fold(
            FieldElement::from(0_u8, &fixed_parameters.field),
            |acc, share| acc.add(share, &fixed_parameters.field),
        );

        Ok(Self {
            i: recipient_secret_key.i,
            p_i: key,
        })
    }
}

#[cfg(test)]
#[allow(clippy::unwrap_used)]
mod test {
    use std::iter::zip;
    use util::{
        algebra::{FieldElement, ScalarField},
        algebra_utils::field_lagrange_at_zero,
        csprng::Csprng,
    };

    use crate::{
        example_election_parameters::example_election_parameters, guardian::GuardianIndex,
        guardian_secret_key::GuardianSecretKey,
    };

    use super::{GuardianEncryptedShare, GuardianSecretKeyShare};

    #[test]
    fn test_text_encoding() {
        assert_eq!("share_enc_keys".as_bytes().len(), 14);
        assert_eq!("share_encrypt".as_bytes().len(), 13);
    }

    #[test]
    fn test_encryption_decryption() {
        let mut csprng = Csprng::new(b"test_proof_generation");

        let election_parameters = example_election_parameters();
        let index_one = GuardianIndex::from_one_based_index(1).unwrap();
        let index_two = GuardianIndex::from_one_based_index(2).unwrap();
        let sk_one =
            GuardianSecretKey::generate(&mut csprng, &election_parameters, index_one, None);
        let sk_two =
            GuardianSecretKey::generate(&mut csprng, &election_parameters, index_two, None);
        let pk_one = sk_one.make_public_key();
        let pk_two = sk_two.make_public_key();

        let encrypted_result =
            GuardianEncryptedShare::encrypt(&mut csprng, &election_parameters, &sk_one, &pk_two);

        let result = encrypted_result.ciphertext.decrypt_and_validate(
            &election_parameters,
            &pk_one,
            &sk_two,
        );

        assert!(result.is_ok(), "The decrypted share should be valid");
    }

    #[test]
    fn test_key_sharing() {
        let mut csprng = Csprng::new(b"test_proof_generation");

        let election_parameters = example_election_parameters();

        let fixed_parameters = &election_parameters.fixed_parameters;
        let varying_parameters = &election_parameters.varying_parameters;

        let guardian_secret_keys = varying_parameters
            .each_guardian_i()
            .map(|i| GuardianSecretKey::generate(&mut csprng, &election_parameters, i, None))
            .collect::<Vec<_>>();

        let guardian_public_keys = guardian_secret_keys
            .iter()
            .map(|secret_key| secret_key.make_public_key())
            .collect::<Vec<_>>();

        // Compute secret key shares
        let share_vecs = guardian_public_keys
            .iter()
            .map(|pk| {
                guardian_secret_keys
                    .iter()
                    .map(|dealer_sk| {
                        GuardianEncryptedShare::encrypt(
                            &mut csprng,
                            &election_parameters,
                            dealer_sk,
                            pk,
                        )
                        .ciphertext
                    })
                    .collect::<Vec<_>>()
            })
            .collect::<Vec<_>>();
        let key_shares = zip(&guardian_secret_keys, share_vecs)
            .map(|(sk, shares)| {
                GuardianSecretKeyShare::compute(
                    &election_parameters,
                    &guardian_public_keys,
                    &shares,
                    sk,
                )
                .unwrap()
            })
            .collect::<Vec<_>>();

        // Compute joint secret key from secret keys
        let joint_key_1 = guardian_secret_keys
            .iter()
            .fold(ScalarField::zero(), |acc, share| {
                acc.add(share.secret_s(), &fixed_parameters.field)
            });

        // Compute joint secret key from shares
        let xs = guardian_public_keys
            .iter()
            .map(|pk| FieldElement::from(pk.i.get_one_based_u32(), &fixed_parameters.field))
            .collect::<Vec<_>>();
        let ys = key_shares.iter().map(|s| s.p_i.clone()).collect::<Vec<_>>();
        let joint_key_2 = field_lagrange_at_zero(&xs, &ys, &fixed_parameters.field);

        assert_eq!(Some(joint_key_1), joint_key_2, "Joint keys should match.")
    }

    #[test]
    fn test_public_validation() {
        let mut csprng = Csprng::new(b"test_public_validation");

        let election_parameters = example_election_parameters();

        let index_one = GuardianIndex::from_one_based_index(1).unwrap();
        let index_two = GuardianIndex::from_one_based_index(2).unwrap();
        let sk_one =
            GuardianSecretKey::generate(&mut csprng, &election_parameters, index_one, None);
        let sk_two =
            GuardianSecretKey::generate(&mut csprng, &election_parameters, index_two, None);
        let pk_one = sk_one.make_public_key();
        let pk_two = sk_two.make_public_key();

        let enc_res_1 =
            GuardianEncryptedShare::encrypt(&mut csprng, &election_parameters, &sk_one, &pk_two);

        let enc_res_2 =
            GuardianEncryptedShare::encrypt(&mut csprng, &election_parameters, &sk_one, &pk_one);
        let enc_res_3 =
            GuardianEncryptedShare::encrypt(&mut csprng, &election_parameters, &sk_two, &pk_one);

        assert!(
            enc_res_1.ciphertext.public_validation(
                &election_parameters,
                &pk_one,
                &pk_two,
                &enc_res_1.secret
            ),
            "The ciphertext should be valid"
        );
        assert!(
            !enc_res_2.ciphertext.public_validation(
                &election_parameters,
                &pk_one,
                &pk_two,
                &enc_res_1.secret
            ),
            "The ciphertext should not be valid"
        );
        assert!(
            !enc_res_3.ciphertext.public_validation(
                &election_parameters,
                &pk_one,
                &pk_two,
                &enc_res_1.secret
            ),
            "The ciphertext should not be valid"
        );
    }
}<|MERGE_RESOLUTION|>--- conflicted
+++ resolved
@@ -7,16 +7,11 @@
 //!
 //! For more details see Section `3.2.2` of the Electionguard specification `2.0.0`.
 
-<<<<<<< HEAD
-=======
-use num_bigint::BigUint;
-use num_traits::One;
->>>>>>> 4db3f7c9
 use serde::{Deserialize, Serialize};
 use std::iter::zip;
 use thiserror::Error;
 use util::{
-    algebra::{FieldElement, GroupElement, ScalarField},
+    algebra::{FieldElement, Group, GroupElement, ScalarField},
     bitwise::xor,
     csprng::Csprng,
 };
@@ -55,9 +50,9 @@
     /// The recipient of the share
     pub recipient: GuardianIndex,
     /// The share in plain
-    pub share: BigUint,
+    pub share: FieldElement,
     /// The used encryption nonce    
-    pub nonce: BigUint,
+    pub nonce: FieldElement,
 }
 
 /// A tuple consisting of a [`GuardianEncryptedShare`] and the corresponding [`GuardianEncryptionSecret`].
@@ -160,11 +155,7 @@
         eg_hmac(&k0, &v)
     }
 
-<<<<<<< HEAD
-    /// This function creates a new [`GuardianEncryptedShare`] of the dealer's secret key for a given recipient.
-=======
     /// This function computes a [`GuardianEncryptedShare`] of a share for a given recipient and nonce.
->>>>>>> 4db3f7c9
     ///
     /// The arguments are
     /// - `fixed_parameters` - the fixed parameters
@@ -177,55 +168,26 @@
     fn new(
         fixed_parameters: &FixedParameters,
         dealer: &GuardianIndex,
-        nonce: &BigUint,
-        share: &BigUint,
+        nonce: &FieldElement,
+        share: &FieldElement,
         recipient_public_key: &GuardianPublicKey,
     ) -> Self {
-<<<<<<< HEAD
-        let fixed_parameters = &election_parameters.fixed_parameters;
-        let field = &fixed_parameters.field;
         let group = &fixed_parameters.group;
-=======
-        let h_p = ParameterBaseHash::compute(fixed_parameters).h_p;
->>>>>>> 4db3f7c9
 
         let i = dealer.get_one_based_u32();
         let l = recipient_public_key.i.get_one_based_u32();
-<<<<<<< HEAD
         let capital_k = recipient_public_key.public_key_k_i_0();
 
         //Generate alpha and beta (Equation 14)
-        let xi = field.random_field_elem(csprng);
-        let alpha = group.g_exp(&xi);
-        let beta = capital_k.exp(&xi, group);
-=======
-        let p: &BigUint = fixed_parameters.p.as_ref();
-        let capital_k = recipient_public_key.public_key_k_i_0();
-
-        //Generate alpha and beta (Equation 14)
-        let alpha = fixed_parameters.g.modpow(nonce, p);
-        let beta = capital_k.modpow(nonce, p);
->>>>>>> 4db3f7c9
+        let alpha = group.g_exp(nonce);
+        let beta = capital_k.exp(nonce, group);
 
         let k_i_l = Self::secret_key(fixed_parameters, i, l, capital_k, &alpha, &beta);
         let (k0, k1) = Self::mac_and_encryption_key(i, l, &k_i_l);
 
-<<<<<<< HEAD
-        //Generate key share as P(l) (cf. Equations 9 and 18) using Horner's method
-        let x = FieldElement::from(l, field);
-        let mut p_l = ScalarField::zero();
-        for coeff in dealer_private_key.secret_coefficients.0.iter().rev() {
-            p_l = p_l.mul(&x, field).add(&coeff.0, field);
-        }
-
         //Ciphertext as in Equation (19)
-        let c1 = xor(p_l.to_be_bytes_left_pad(field).as_slice(), k1.0.as_slice());
-        //The unwrap is justified as the output the XOR will always be 32 bytes.
-=======
-        //Ciphertext as in Equation (19)
-        let c1 = xor(to_be_bytes_left_pad(share, 32).as_slice(), k1.0.as_slice());
+        let c1 = xor(share.to_32_be_bytes().as_slice(), k1.0.as_slice());
         //The unwrap is justified as the output of the XOR will always be 32 bytes.
->>>>>>> 4db3f7c9
         #[allow(clippy::unwrap_used)]
         let c1 = HValue(c1[0..32].try_into().unwrap());
         let c2 = Self::share_mac(k0, alpha.to_be_bytes_left_pad(group).as_slice(), &c1);
@@ -253,17 +215,19 @@
         recipient_public_key: &GuardianPublicKey,
     ) -> ShareEncryptionResult {
         let fixed_parameters = &election_parameters.fixed_parameters;
+        let field = &fixed_parameters.field;
+
         let l = recipient_public_key.i.get_one_based_u32();
-        let q: &BigUint = fixed_parameters.q.as_ref();
 
         //Generate key share as P(l) (cf. Equations 9 and 18) using Horner's method
-        let x = &BigUint::from(l);
-        let mut p_l = BigUint::from(0_u8);
+        let x = FieldElement::from(l, field);
+        let mut p_l = ScalarField::zero();
         for coeff in dealer_private_key.secret_coefficients.0.iter().rev() {
-            p_l = (p_l * x + &coeff.0) % q;
-        }
+            p_l = p_l.mul(&x, field).add(&coeff.0, field);
+        }
+
         //Generate a fresh nonce
-        let nonce = csprng.next_biguint_lt(q);
+        let nonce = field.random_field_elem(csprng);
         // Encrypt the share
         let ciphertext = Self::new(
             fixed_parameters,
@@ -329,26 +293,18 @@
 
         // Decryption as in Equation `20`
         let p_l_bytes = xor(self.c1.0.as_slice(), k1.0.as_slice());
-<<<<<<< HEAD
-        let p_l = FieldElement::from_bytes_be(&p_l_bytes, field);
-
-        Ok(p_l)
-=======
-        let p_l = BigUint::from_bytes_be(p_l_bytes.as_slice());
+        let p_l = FieldElement::from_bytes_be(p_l_bytes.as_slice(), field);
 
         // Share validity check
-        let g_p_l = fixed_parameters.g.modpow(&p_l, p);
+        let g_p_l = group.g_exp(&p_l);
         // RHS of Equation `21`
-        let l = &BigUint::from(l);
+        let l = FieldElement::from(l, field);
         let vec_k_i_j = &dealer_public_key.coefficient_commitments.0;
-        let rhs = vec_k_i_j
-            .iter()
-            .enumerate()
-            .fold(BigUint::one(), |prod, (j, k_i_j)| {
-                //This is fine as j < k
-                #[allow(clippy::unwrap_used)]
-                let j: u32 = j.try_into().unwrap();
-                (prod * k_i_j.0.modpow(&l.pow(j), p)) % p
+        let rhs = (0u32..)
+            .zip(vec_k_i_j)
+            .fold(Group::one(), |prod, (j, k_i_j)| {
+                let l_pow_j = l.pow(j, field);
+                prod.mul(&k_i_j.0.exp(&l_pow_j, group), group)
             });
         if g_p_l != rhs {
             return Err(DecryptionError::InvalidShare);
@@ -365,8 +321,8 @@
     /// - `dealer_public_key` - the dealer's [`GuardianPublicKey`]
     /// - `recipient_public_key` - the recipient's [`GuardianPublicKey`]
     /// - `secret` - the published [`GuardianEncryptionSecret`]
-    /// 
-    /// This function returns false if the dealer's published secrets do not match the published ciphertext, or Equation `21`. 
+    ///
+    /// This function returns false if the dealer's published secrets do not match the published ciphertext, or Equation `21`.
     /// If they match, the function returns true, meaning the recipient's claim about the wrongdoing by the dealer is dismissed.
     pub fn public_validation(
         &self,
@@ -380,6 +336,8 @@
         }
 
         let fixed_parameters = &election_parameters.fixed_parameters;
+        let field = &fixed_parameters.field;
+        let group = &fixed_parameters.group;
 
         // Check that the ciphertext was computed correctly
         let expected_ciphertext = Self::new(
@@ -393,25 +351,24 @@
             return false;
         }
 
-        let p: &BigUint = fixed_parameters.p.as_ref();
         let l = self.recipient.get_one_based_u32();
 
         // Share validity check
-        let g_p_l = fixed_parameters.g.modpow(&secret.share, p);
+        let g_p_l = group.g_exp(&secret.share);
         // RHS of Equation `21`
-        let l = &BigUint::from(l);
+        let l = &FieldElement::from(l, field);
         let vec_k_i_j = &dealer_public_key.coefficient_commitments.0;
-        let rhs = (0u32..).zip(vec_k_i_j)
-            .fold(BigUint::one(), |prod, (j, k_i_j)| {
-                //This is fine as j < k
-                (prod * k_i_j.0.modpow(&l.pow(j), p)) % p
+        let rhs = (0u32..)
+            .zip(vec_k_i_j)
+            .fold(Group::one(), |prod, (j, k_i_j)| {
+                let l_pow_j = l.pow(j, field);
+                prod.mul(&k_i_j.0.exp(&l_pow_j, group), group)
             });
         if g_p_l != rhs {
             return false;
         }
 
         true
->>>>>>> 4db3f7c9
     }
 }
 
@@ -514,13 +471,13 @@
             }
         }
         if !issues.is_empty() {
-            let info = issues.iter().fold(String::new(), |acc, (i,_)| {
+            let info = issues.iter().fold(String::new(), |acc, (i, _)| {
                 if acc.is_empty() {
                     i.get_one_based_usize().to_string()
                 } else {
                     acc + "," + &i.get_one_based_usize().to_string()
                 }
-            });            
+            });
             return Err(ShareCombinationError::DecryptionError(info));
         }
 
