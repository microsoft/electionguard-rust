// Copyright (C) Microsoft Corporation. All rights reserved.

#![deny(clippy::unwrap_used)]
#![deny(clippy::expect_used)]
#![deny(clippy::panic)]
#![deny(clippy::manual_assert)]

<<<<<<< HEAD
use anyhow::{anyhow, Context, Result};
=======
use anyhow::{Context, Result};
>>>>>>> 82b308ba
use serde::{Deserialize, Serialize};

use crate::{
    election_parameters::ElectionParameters,
    guardian_public_key::GuardianPublicKey,
    guardian_public_key_info::GuardianPublicKeyInfo,
    hash::{eg_h, HValue},
    hashes::Hashes,
    joint_election_public_key::JointElectionPublicKey,
};

#[derive(Clone, PartialEq, Eq, Serialize, Deserialize)]
pub struct HashesExt {
    /// Extended base hash.
    pub h_e: HValue,
}

impl HashesExt {
    pub fn compute(
        election_parameters: &ElectionParameters,
        hashes: &Hashes,
        joint_election_public_key: &JointElectionPublicKey,
        guardian_public_keys: &[GuardianPublicKey],
    ) -> Self {
        let fixed_parameters = &election_parameters.fixed_parameters;
        let varying_parameters = &election_parameters.varying_parameters;

        let n: usize = varying_parameters.n.into();
        let k: usize = varying_parameters.k.into();

        assert_eq!(guardian_public_keys.len(), n);

        // Computation of the extended base hash H_E.

        let h_e = {
            // B1 = 12 ∥ b(K, 512) ∥ b(K1,0, 512) ∥ b(K1,1, 512) ∥ · · · ∥ b(Kn,k−1, 512)
            let mut v = vec![0x12];

            // K = election public key
            v.append(&mut joint_election_public_key.to_be_bytes_len_p(fixed_parameters));

            for public_key in guardian_public_keys.iter() {
                let coefficient_commitments = public_key.coefficient_commitments();
                for coefficient_commitment in coefficient_commitments.0.iter() {
                    v.append(&mut coefficient_commitment.to_be_bytes_len_p(fixed_parameters));
                }
            }

            // len(B1) = 1 + (n · k + 1) · 512
            let expected_mod_p_values = 1 + n * k;
            let expected_len = 1 + expected_mod_p_values * fixed_parameters.l_p_bytes();
            debug_assert_eq!(v.len(), expected_len);

            // HE = H(HB; 12, K, K1,0, K1,1, . . . , Kn,k−2, Kn,k−1) (20)
            // B0 = H_B
            eg_h(&hashes.h_b, &v)
        };

        Self { h_e }
    }

<<<<<<< HEAD
    /// Returns a pretty JSON `String` representation of the `HashesExt`.
    /// The final line will end with a newline.
    pub fn to_json(&self) -> String {
        // `unwrap()` is justified here because why would JSON serialization fail?
        #[allow(clippy::unwrap_used)]
        let mut s = serde_json::to_string_pretty(self).unwrap();
        s.push('\n');
        s
=======
    /// Reads a `HashesExt` from a `std::io::Read` and validates it.
    pub fn from_stdioread_validated(stdioread: &mut dyn std::io::Read) -> Result<Self> {
        let self_: Self = serde_json::from_reader(stdioread).context("Reading HashesExt")?;

        self_.validate()?;

        Ok(self_)
    }

    /// Validates that the `HashesExt` is well-formed.
    /// Useful after deserialization.
    pub fn validate(&self) -> Result<()> {
        // We currently have no validation rules for this type.
        Ok(())
    }

    /// Writes a `HashesExt` to a `std::io::Write`.
    pub fn to_stdiowrite(&self, stdiowrite: &mut dyn std::io::Write) -> Result<()> {
        let mut ser = serde_json::Serializer::pretty(stdiowrite);

        self.serialize(&mut ser)
            .map_err(Into::<anyhow::Error>::into)
            .and_then(|_| ser.into_inner().write_all(b"\n").map_err(Into::into))
            .context("Writing HashesExt")
>>>>>>> 82b308ba
    }

    /// Reads `HashesExt` from a `std::io::Read`.
    pub fn from_reader(io_read: &mut dyn std::io::Read) -> Result<HashesExt> {
        serde_json::from_reader(io_read)
            .map_err(|e| anyhow!("Error parsing JointElectionPublicKey: {}", e))
    }

    /// Writes a `HashesExt` to a `std::io::Write`.
    pub fn to_stdiowrite(&self, stdiowrite: &mut dyn std::io::Write) -> Result<()> {
        let mut ser = serde_json::Serializer::pretty(stdiowrite);

        self.serialize(&mut ser)
            .context("Error writing hashes (extended)")?;

        ser.into_inner()
            .write_all(b"\n")
            .context("Error writing hashes (extended) file")
    }
}

impl std::fmt::Display for HashesExt {
    fn fmt(&self, f: &mut std::fmt::Formatter<'_>) -> Result<(), std::fmt::Error> {
        write!(f, "HashesExt {{ h_e: {} }}", self.h_e)
    }
}

impl std::fmt::Debug for HashesExt {
    fn fmt(&self, f: &mut std::fmt::Formatter<'_>) -> Result<(), std::fmt::Error> {
        std::fmt::Display::fmt(self, f)
    }
}

// Unit tests for the ElectionGuard extended hash.
#[cfg(test)]
mod test {
    use super::*;
    use crate::{
        example_election_manifest::example_election_manifest,
        example_election_parameters::example_election_parameters,
        guardian_secret_key::GuardianSecretKey, joint_election_public_key::JointElectionPublicKey,
    };
    use anyhow::Result;
    use hex_literal::hex;
    use std::borrow::Borrow;
    use util::csprng::Csprng;

    #[test]
    fn test_hashes_ext() -> Result<()> {
        let mut csprng = Csprng::new(b"test_hashes_ext");

        let election_manifest = example_election_manifest();

        let election_parameters = example_election_parameters();
        let fixed_parameters = &election_parameters.fixed_parameters;
        let varying_parameters = &election_parameters.varying_parameters;

        let hashes = Hashes::compute(&election_parameters, &election_manifest)?;

        let guardian_secret_keys = varying_parameters
            .each_guardian_i()
            .map(|i| GuardianSecretKey::generate(&mut csprng, &election_parameters, i, None))
            .collect::<Vec<_>>();

        let guardian_public_keys = guardian_secret_keys
            .iter()
            .map(|secret_key| secret_key.make_public_key())
            .collect::<Vec<_>>();

        let joint_election_public_key =
            JointElectionPublicKey::compute(&election_parameters, &guardian_public_keys).unwrap();

        assert!(&joint_election_public_key.0 < fixed_parameters.p.borrow());

        let hashes_ext = HashesExt::compute(
            &election_parameters,
            &hashes,
            &joint_election_public_key,
            guardian_public_keys.as_slice(),
        );

        let expected_h_e = HValue::from(hex!(
            "06538A5C900569D65474908D57E084F432CCCB69674A694DAD30200F0E4B10B8"
        ));
        assert_eq!(hashes_ext.h_e, expected_h_e);

        Ok(())
    }
}<|MERGE_RESOLUTION|>--- conflicted
+++ resolved
@@ -5,11 +5,7 @@
 #![deny(clippy::panic)]
 #![deny(clippy::manual_assert)]
 
-<<<<<<< HEAD
 use anyhow::{anyhow, Context, Result};
-=======
-use anyhow::{Context, Result};
->>>>>>> 82b308ba
 use serde::{Deserialize, Serialize};
 
 use crate::{
@@ -71,16 +67,6 @@
         Self { h_e }
     }
 
-<<<<<<< HEAD
-    /// Returns a pretty JSON `String` representation of the `HashesExt`.
-    /// The final line will end with a newline.
-    pub fn to_json(&self) -> String {
-        // `unwrap()` is justified here because why would JSON serialization fail?
-        #[allow(clippy::unwrap_used)]
-        let mut s = serde_json::to_string_pretty(self).unwrap();
-        s.push('\n');
-        s
-=======
     /// Reads a `HashesExt` from a `std::io::Read` and validates it.
     pub fn from_stdioread_validated(stdioread: &mut dyn std::io::Read) -> Result<Self> {
         let self_: Self = serde_json::from_reader(stdioread).context("Reading HashesExt")?;
@@ -105,7 +91,6 @@
             .map_err(Into::<anyhow::Error>::into)
             .and_then(|_| ser.into_inner().write_all(b"\n").map_err(Into::into))
             .context("Writing HashesExt")
->>>>>>> 82b308ba
     }
 
     /// Reads `HashesExt` from a `std::io::Read`.
@@ -114,17 +99,17 @@
             .map_err(|e| anyhow!("Error parsing JointElectionPublicKey: {}", e))
     }
 
-    /// Writes a `HashesExt` to a `std::io::Write`.
-    pub fn to_stdiowrite(&self, stdiowrite: &mut dyn std::io::Write) -> Result<()> {
-        let mut ser = serde_json::Serializer::pretty(stdiowrite);
+    // /// Writes a `HashesExt` to a `std::io::Write`.
+    // pub fn to_stdiowrite(&self, stdiowrite: &mut dyn std::io::Write) -> Result<()> {
+    //     let mut ser = serde_json::Serializer::pretty(stdiowrite);
 
-        self.serialize(&mut ser)
-            .context("Error writing hashes (extended)")?;
+    //     self.serialize(&mut ser)
+    //         .context("Error writing hashes (extended)")?;
 
-        ser.into_inner()
-            .write_all(b"\n")
-            .context("Error writing hashes (extended) file")
-    }
+    //     ser.into_inner()
+    //         .write_all(b"\n")
+    //         .context("Error writing hashes (extended) file")
+    // }
 }
 
 impl std::fmt::Display for HashesExt {
