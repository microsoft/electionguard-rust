// Copyright (C) Microsoft Corporation. All rights reserved.

#![deny(clippy::unwrap_used)]
#![deny(clippy::expect_used)]
#![deny(clippy::panic)]
#![deny(clippy::manual_assert)]

pub mod ballot;
pub mod confirmation_code;
pub mod contest;
pub mod contest_hash;
pub mod contest_selection;
pub mod device;
pub mod election_manifest;
pub mod election_parameters;
pub mod election_record;
pub mod example_election_manifest;
pub mod example_election_parameters;
pub mod fixed_parameters;
<<<<<<< HEAD
pub mod guardian;
pub mod hash;
pub mod hashes;
pub mod key;
pub mod nizk;
pub mod nonce;
=======
pub mod guardian_public_key;
pub mod guardian_secret_key;
pub mod hash;
pub mod hashes;
pub mod hashes_ext;
pub mod joint_election_public_key;
>>>>>>> 3b671040
pub mod standard_parameters;
pub mod varying_parameters;
pub mod voter;<|MERGE_RESOLUTION|>--- conflicted
+++ resolved
@@ -17,21 +17,16 @@
 pub mod example_election_manifest;
 pub mod example_election_parameters;
 pub mod fixed_parameters;
-<<<<<<< HEAD
 pub mod guardian;
-pub mod hash;
-pub mod hashes;
-pub mod key;
-pub mod nizk;
-pub mod nonce;
-=======
 pub mod guardian_public_key;
 pub mod guardian_secret_key;
 pub mod hash;
 pub mod hashes;
 pub mod hashes_ext;
 pub mod joint_election_public_key;
->>>>>>> 3b671040
+pub mod key;
+pub mod nizk;
+pub mod nonce;
 pub mod standard_parameters;
 pub mod varying_parameters;
 pub mod voter;