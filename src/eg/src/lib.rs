// Copyright (C) Microsoft Corporation. All rights reserved.

//! The ElectionGuard 2.0 Rust Reference Implenentation -- Core Library
//!
//! This library provides the core types and functions needed to use ElectionGuard 2.0 as part of
//! an actual system.
//!
//! - [ElectionManifest](crate::election_manifest::ElectionManifest) The election manifest defines
//!   the basic parameters of the election, the contests, and the ballot styles.
//!
//!   - [ElectionParameters](crate::election_parameters::ElectionParameters) Election parameters
//!     consist of:
//!
//!     - [FixedParameters](crate::fixed_parameters::FixedParameters)
//!       The fixed parameters for the election.
//!       The parameters of their generation (e.g., size of primes p and q) are described by a
//!       [FixedParameterGenerationParameters](crate::fixed_parameters::FixedParameterGenerationParameters)
//!       structure.
//!       Typically, [STANDARD_PARAMETERS](static@crate::standard_parameters::STANDARD_PARAMETERS) will be used.
//!
//!     - [VaryingParameters](crate::varying_parameters::VaryingParameters) These are the parameters that
//!       may vary for an individual election, such as the number of guardians `n` and the guardian
//!       quorum threshold `k`.
//!   
//!   - [Contest](crate::election_manifest::Contest) A contest as defined in the `ElectionManifest`.
//!     A contest consists of zero or more `ContestOption`s.
//!     A contest may appear on zero or more ballot styles.
//!   
//!   - [ContestOption](crate::election_manifest::ContestOption) An option that may be selected
//!     (or specifically not-selected) by a voter. Some `Contests` may allow multiple selections.
//!
//!   - [BallotStyle](crate::ballot_style::BallotStyle) A ballot style, which defines the contest that appear
//!     on ballots of this style.
//!
//! - [HValue](crate::hash::HValue) Type which represents a hash output value of the ElectionGuard hash
//!   function 'H'. It is also the type used as the first parameter to the hash function.
//!
//! - [Hashes](crate::hashes::Hashes) The hash values which can be computed from the election parameters
//!   and election manifest. Namely, the parameter base hash `h_p`, the election manifest hash `h_m`,
//!   and the election base hash `h_b`.
//!
//! - [GuardianSecretKey](crate::guardian_secret_key::GuardianSecretKey) A guardian's secret key.
//!   Contains a [collection of](crate::guardian_secret_key::SecretCoefficients)
//!   [SecretCoefficient](crate::guardian_secret_key::SecretCoefficient)s.
//!
//! - [GuardianPublicKey](crate::guardian_public_key::GuardianPublicKey) A guardian's public key.
//!   Contains a [collection of](crate::guardian_secret_key::CoefficientCommitments) [coefficient commitment](crate::guardian_secret_key::CoefficientCommitment)s.
//!
//! - [JointElectionPublicKey](crate::joint_election_public_key::JointElectionPublicKey)
//!   The joint election public key.
//!
//! - [HashesExt](crate::hashes_ext::HashesExt) The extended base hash. This can only be computed
//!   after the joint election public key is known.
//!
#![deny(clippy::unwrap_used)]
#![deny(clippy::expect_used)]
#![deny(clippy::panic)]
#![deny(clippy::manual_assert)]

<<<<<<< HEAD
pub mod ballot;
pub mod ballot_style;
pub mod confirmation_code;
pub mod contest;
pub mod contest_hash;
pub mod contest_selection;
pub mod device;
=======
pub mod ballot_style;
>>>>>>> b933b622
pub mod election_manifest;
pub mod election_parameters;
pub mod election_record;
pub mod example_election_manifest;
pub mod example_election_parameters;
pub mod fixed_parameters;
pub mod guardian_public_key;
pub mod guardian_public_key_info;
pub mod guardian_secret_key;
pub mod hash;
pub mod hashes;
pub mod hashes_ext;
pub mod index;
pub mod joint_election_public_key;
pub mod nonce;
pub mod standard_parameters;
pub mod varying_parameters;
<<<<<<< HEAD
pub mod zk;
=======
pub mod vec1;
>>>>>>> b933b622
<|MERGE_RESOLUTION|>--- conflicted
+++ resolved
@@ -57,17 +57,13 @@
 #![deny(clippy::panic)]
 #![deny(clippy::manual_assert)]
 
-<<<<<<< HEAD
 pub mod ballot;
 pub mod ballot_style;
 pub mod confirmation_code;
-pub mod contest;
+pub mod contest_encrypted;
 pub mod contest_hash;
 pub mod contest_selection;
 pub mod device;
-=======
-pub mod ballot_style;
->>>>>>> b933b622
 pub mod election_manifest;
 pub mod election_parameters;
 pub mod election_record;
@@ -85,8 +81,5 @@
 pub mod nonce;
 pub mod standard_parameters;
 pub mod varying_parameters;
-<<<<<<< HEAD
-pub mod zk;
-=======
 pub mod vec1;
->>>>>>> b933b622
+pub mod zk;