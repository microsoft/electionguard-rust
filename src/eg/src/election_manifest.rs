// Copyright (C) Microsoft Corporation. All rights reserved.

#![deny(clippy::unwrap_used)]
#![deny(clippy::expect_used)]
#![deny(clippy::panic)]
#![deny(clippy::manual_assert)]

use std::io::Cursor;

use anyhow::{Context, Result};
use serde::{Deserialize, Serialize};

<<<<<<< HEAD
use crate::{ballot_style::BallotStyle, contest::Contest};
=======
use crate::ballot_style::BallotStyle;
use crate::index::GenericIndex;
use crate::vec1::Vec1;
>>>>>>> b933b622

/// The election manifest.
#[derive(Debug, Clone, PartialEq, Eq, Serialize, Deserialize)]
pub struct ElectionManifest {
<<<<<<< HEAD
    pub ballot_styles: Vec<BallotStyle>,
=======
    /// A descriptive label for this `Election`.
    pub label: String,

>>>>>>> b933b622
    /// All the contests in the election.
    pub contests: Vec1<Contest>,

    // / Additional data pertaining to the election.
    // / This is opaque to ElectionGuard.
    //pub additional_data: Vec<u8>,
    //? TODO

    /// All the [`BallotStyle`]s of the election.
    pub ballot_styles: Vec1<BallotStyle>,
}

impl ElectionManifest {
    /// Reads an [`ElectionManifest`] from a [`std::io::Read`] and validates it.
    /// It can be either the canonical or pretty JSON representation.
    pub fn from_stdioread_validated(stdioread: &mut dyn std::io::Read) -> Result<Self> {
        let self_: Self = serde_json::from_reader(stdioread).context("Reading ElectionManifest")?;

        self_.validate()?;

        Ok(self_)
    }

    /// Validates that the [`ElectionManifest`] is well-formed.
    /// Useful after deserialization.
    pub fn validate(&self) -> Result<()> {
        // We currently have no validation rules for this type.
        Ok(())
    }

    /// Writes an [`ElectionManifest`] to a [`std::io::Write`] as canonical bytes.
    /// This uses a more compact JSON format.
    pub fn to_stdiowrite_canonical(&self, stdiowrite: &mut dyn std::io::Write) -> Result<()> {
        serde_json::ser::to_writer(stdiowrite, self).context("Writing ElectionManifest canonical")
    }

    /// Returns the canonical byte sequence representation of the [`ElectionManifest`].
    /// This uses a more compact JSON format.
    pub fn to_canonical_bytes(&self) -> Result<Vec<u8>> {
        let mut buf = Cursor::new(Vec::new());
        self.to_stdiowrite_canonical(&mut buf)
            .context("Writing ElectionManifest canonical")?;
        Ok(buf.into_inner())
    }

    /// Writes an [`ElectionManifest`] to a [`std::io::Write`] as pretty JSON.
    pub fn to_stdiowrite_pretty(&self, stdiowrite: &mut dyn std::io::Write) -> Result<()> {
        let mut ser = serde_json::Serializer::pretty(stdiowrite);

        self.serialize(&mut ser)
            .map_err(Into::<anyhow::Error>::into)
            .and_then(|_| ser.into_inner().write_all(b"\n").map_err(Into::into))
            .context("Writing ElectionManifest pretty")
    }
}

<<<<<<< HEAD
=======
/// A contest.
#[derive(Debug, Clone, PartialEq, Eq, Serialize, Deserialize)]
pub struct Contest {
    /// The label for this `Contest`.
    pub label: String,

    /// The maximum count of [`ContestOption`]s that a voter may select.
    pub selection_limit: usize, //? TODO NonZeroU32,

    /// The candidates/options.
    /// The order of options matches the virtual ballot.
    pub options: Vec1<ContestOption>,
}

/// A 1-based index of a [`Contest`] in the order it is defined in the [`ElectionManifest`].
pub type ContestIndex = GenericIndex<Contest>;

/// An option in a contest.
#[derive(Debug, Clone, PartialEq, Eq, Serialize, Deserialize)]
pub struct ContestOption {
    /// The label for this `ContestOption`.
    pub label: String,

/*
    /// The maximum count of votes that a voter can apply to this option.
    /// In the traditional election style, will use `Some(1)` to indicate that a voter may select the option 0 or 1 times.
    /// `None` indicates that there is no limit.
    /// In all cases, the [`Contest::selection_limit`] will still apply.
    //pub opt_vote_limit: Option<NonZeroU32>,
*/
}

/// A 1-based index of a [`ContestOption`] in the order it is defined within its
/// [`Contest`], in the order it is defined in the [`ElectionManifest`].
pub type ContestOptionIndex = GenericIndex<ContestOption>;

>>>>>>> b933b622
// Unit tests for the election manifest.
#[cfg(test)]
pub mod test {
    use super::*;
    use crate::example_election_manifest::example_election_manifest;

    #[test]
    fn test_election_manifest() -> Result<()> {
        let election_manifest = example_election_manifest();

        // Pretty
        {
            let mut buf = Cursor::new(vec![0u8; 0]);
            election_manifest.to_stdiowrite_pretty(&mut buf)?;

            let json_pretty = buf.into_inner();
            assert!(json_pretty.len() > 6);
            assert_eq!(*json_pretty.last().unwrap(), '\n' as u8);
        }

        // Canonical
        {
            let canonical_bytes = election_manifest.to_canonical_bytes()?;
            assert!(canonical_bytes.len() > 5);
            assert_ne!(canonical_bytes[canonical_bytes.len() - 1], '\n' as u8);
            assert_ne!(canonical_bytes[canonical_bytes.len() - 1], 0x00);

            let election_manifest_from_canonical_bytes =
                ElectionManifest::from_stdioread_validated(&mut Cursor::new(canonical_bytes))?;

            assert_eq!(election_manifest, election_manifest_from_canonical_bytes);
        }

        Ok(())
    }
}<|MERGE_RESOLUTION|>--- conflicted
+++ resolved
@@ -10,24 +10,16 @@
 use anyhow::{Context, Result};
 use serde::{Deserialize, Serialize};
 
-<<<<<<< HEAD
-use crate::{ballot_style::BallotStyle, contest::Contest};
-=======
 use crate::ballot_style::BallotStyle;
 use crate::index::GenericIndex;
 use crate::vec1::Vec1;
->>>>>>> b933b622
 
 /// The election manifest.
 #[derive(Debug, Clone, PartialEq, Eq, Serialize, Deserialize)]
 pub struct ElectionManifest {
-<<<<<<< HEAD
-    pub ballot_styles: Vec<BallotStyle>,
-=======
     /// A descriptive label for this `Election`.
     pub label: String,
 
->>>>>>> b933b622
     /// All the contests in the election.
     pub contests: Vec1<Contest>,
 
@@ -35,7 +27,6 @@
     // / This is opaque to ElectionGuard.
     //pub additional_data: Vec<u8>,
     //? TODO
-
     /// All the [`BallotStyle`]s of the election.
     pub ballot_styles: Vec1<BallotStyle>,
 }
@@ -84,8 +75,6 @@
     }
 }
 
-<<<<<<< HEAD
-=======
 /// A contest.
 #[derive(Debug, Clone, PartialEq, Eq, Serialize, Deserialize)]
 pub struct Contest {
@@ -108,21 +97,19 @@
 pub struct ContestOption {
     /// The label for this `ContestOption`.
     pub label: String,
-
-/*
+    /*
     /// The maximum count of votes that a voter can apply to this option.
     /// In the traditional election style, will use `Some(1)` to indicate that a voter may select the option 0 or 1 times.
     /// `None` indicates that there is no limit.
     /// In all cases, the [`Contest::selection_limit`] will still apply.
     //pub opt_vote_limit: Option<NonZeroU32>,
-*/
+    */
 }
 
 /// A 1-based index of a [`ContestOption`] in the order it is defined within its
 /// [`Contest`], in the order it is defined in the [`ElectionManifest`].
 pub type ContestOptionIndex = GenericIndex<ContestOption>;
 
->>>>>>> b933b622
 // Unit tests for the election manifest.
 #[cfg(test)]
 pub mod test {
