--- conflicted
+++ resolved
@@ -8,11 +8,7 @@
 use std::borrow::Borrow;
 use std::num::NonZeroU16;
 
-<<<<<<< HEAD
-use anyhow::{anyhow, Result};
-=======
 use anyhow::{Context, Result};
->>>>>>> 7cee6ec5
 use num_bigint::BigUint;
 use serde::{Deserialize, Serialize};
 
@@ -81,12 +77,6 @@
         s
     }
 
-<<<<<<< HEAD
-    /// Reads an `GuardianPublicKey` from a `std::io::Read`.
-    pub fn from_reader(io_read: &mut dyn std::io::Read) -> Result<GuardianPublicKey> {
-        serde_json::from_reader(io_read)
-            .map_err(|e| anyhow!("Error parsing GuardianPublicKey: {}", e))
-=======
     /// Reads a `GuardianPublicKey` from a `std::io::Read` and validates it.
     pub fn from_stdioread_validated(
         stdioread: &mut dyn std::io::Read,
@@ -110,7 +100,6 @@
         ser.into_inner()
             .write_all(b"\n")
             .context("Error writing guardian public key file")
->>>>>>> 7cee6ec5
     }
 }
 
