--- conflicted
+++ resolved
@@ -96,16 +96,10 @@
         Ok(Self { h_p, h_m, h_b })
     }
 
-<<<<<<< HEAD
-    /// Reads a `Hashes` from a `std::io::Write`.
-    pub fn from_stdioread(stdioread: &mut dyn std::io::Read) -> Result<Self> {
-        let hashes: Self = serde_json::from_reader(stdioread).context("Reading Hashes")?;
-=======
     /// Reads a `Hashes` from a `std::io::Read` and validates it.
     pub fn from_stdioread_validated(stdioread: &mut dyn std::io::Read) -> Result<Self> {
         let self_: Self =
             serde_json::from_reader(stdioread).context("Reading GuardianSecretKey")?;
->>>>>>> 82b308ba
 
         self_.validate()?;
 
