--- conflicted
+++ resolved
@@ -27,33 +27,11 @@
 
     /// Election base hash.
     pub h_b: HValue,
-<<<<<<< HEAD
 
     /// Extended base hash.
     pub h_e: HValue,
 }
 
-impl std::fmt::Debug for Hashes {
-    fn fmt(&self, f: &mut std::fmt::Formatter<'_>) -> Result<(), std::fmt::Error> {
-        f.write_str("Hashes {\n    h_p: ")?;
-        std::fmt::Display::fmt(&self.h_p, f)?;
-        f.write_str(",\n    h_m: ")?;
-        std::fmt::Display::fmt(&self.h_m, f)?;
-        f.write_str(",\n    h_b: ")?;
-        std::fmt::Display::fmt(&self.h_b, f)?;
-        f.write_str(" }")
-    }
-}
-
-impl std::fmt::Display for Hashes {
-    fn fmt(&self, f: &mut std::fmt::Formatter<'_>) -> Result<(), std::fmt::Error> {
-        std::fmt::Debug::fmt(self, f)
-    }
-=======
->>>>>>> 3b671040
-}
-
-#[allow(dead_code)] //? TODO: Remove this
 impl Hashes {
     pub fn new(
         election_parameters: &ElectionParameters,
@@ -81,18 +59,7 @@
                 v_pqg.append(&mut biguint.to_bytes_be());
             }
 
-<<<<<<< HEAD
-            // for u in [
-            //     election_parameters.varying_parameters.n,
-            //     election_parameters.varying_parameters.k,
-            // ] {
-            //     v_pqgnk.extend_from_slice(&u.to_be_bytes());
-            // }
-
-            eg_h(&HValue::default(), &v_pqg)
-=======
             eg_h(&h_v, &v_pqg)
->>>>>>> 3b671040
         };
 
         // Computation of the election manifest hash H_M.
@@ -130,16 +97,22 @@
             eg_h(&h_p, &v)
         };
 
-<<<<<<< HEAD
         Self {
             h_p,
             h_m,
             h_b,
             h_e: HValue::default(),
         }
-=======
-        Self { h_p, h_m, h_b }
->>>>>>> 3b671040
+    }
+
+    /// Returns a pretty JSON `String` representation of the `Hashes`.
+    /// The final line will end with a newline.
+    pub fn to_json(&self) -> String {
+        // `unwrap()` is justified here because why would JSON serialization fail?
+        #[allow(clippy::unwrap_used)]
+        let mut s = serde_json::to_string_pretty(self).unwrap();
+        s.push('\n');
+        s
     }
 
     fn pad(v: &Vec<u8>, l: usize) -> Vec<u8> {
@@ -171,16 +144,6 @@
         };
 
         hashes
-    }
-
-    /// Returns a pretty JSON `String` representation of the `Hashes`.
-    /// The final line will end with a newline.
-    pub fn to_json(&self) -> String {
-        // `unwrap()` is justified here because why would JSON serialization fail?
-        #[allow(clippy::unwrap_used)]
-        let mut s = serde_json::to_string_pretty(self).unwrap();
-        s.push('\n');
-        s
     }
 }
 
