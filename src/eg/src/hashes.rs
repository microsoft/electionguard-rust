--- conflicted
+++ resolved
@@ -7,11 +7,7 @@
 
 use std::borrow::Borrow;
 
-<<<<<<< HEAD
-use anyhow::{anyhow, Result};
-=======
-use anyhow::{Context, Result};
->>>>>>> 7cee6ec5
+use anyhow::{anyhow, Context, Result};
 use serde::{Deserialize, Serialize};
 
 use crate::{
@@ -102,8 +98,7 @@
 
     /// Reads a `Hashes` from a `std::io::Write`.
     pub fn from_stdioread(stdioread: &mut dyn std::io::Read) -> Result<Self> {
-        let hashes: Self =
-            serde_json::from_reader(stdioread).context("Reading GuardianSecretKey")?;
+        let hashes: Self = serde_json::from_reader(stdioread).context("Reading Hashes")?;
 
         Ok(hashes)
     }
@@ -121,8 +116,7 @@
 
     /// Reads `Hashes` from a `std::io::Read`.
     pub fn from_reader(io_read: &mut dyn std::io::Read) -> Result<Hashes> {
-        serde_json::from_reader(io_read)
-            .map_err(|e| anyhow!("Error parsing JointElectionPublicKey: {}", e))
+        serde_json::from_reader(io_read).map_err(|e| anyhow!("Error parsing Hashes: {}", e))
     }
 }
 
