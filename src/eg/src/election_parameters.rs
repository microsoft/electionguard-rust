--- conflicted
+++ resolved
@@ -43,7 +43,6 @@
         Ok(())
     }
 
-<<<<<<< HEAD
     /// Reads an `ElectionParameters` from a byte sequence.
     pub fn from_bytes(bytes: &[u8]) -> Result<ElectionParameters> {
         serde_json::from_slice(bytes).with_context(|| "Error parsing ElectionParameters bytes")
@@ -59,8 +58,6 @@
         s
     }
 
-=======
->>>>>>> 82b308ba
     /// Converts a `BigUint` to a big-endian byte array of the correct length for `mod p`.
     pub fn biguint_to_be_bytes_len_p(&self, u: &BigUint) -> Vec<u8> {
         self.fixed_parameters.biguint_to_be_bytes_len_p(u)
