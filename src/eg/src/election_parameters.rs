// Copyright (C) Microsoft Corporation. All rights reserved.

#![deny(clippy::unwrap_used)]
#![deny(clippy::expect_used)]
#![deny(clippy::panic)]
#![deny(clippy::manual_assert)]

use anyhow::{Context, Result};
use serde::{Deserialize, Serialize};

use crate::{fixed_parameters::FixedParameters, varying_parameters::VaryingParameters};

<<<<<<< HEAD
#[derive(Debug, Clone)]
=======
#[derive(Debug, Serialize, Deserialize)]
>>>>>>> 7d9bd957
pub struct ElectionParameters {
    /// The fixed ElectionGuard parameters that apply to all elections.
    pub fixed_parameters: FixedParameters,

    /// The parameters for a specific election.
    pub varying_parameters: VaryingParameters,
}

impl ElectionParameters {
    /// Reads an `ElectionParameters` from a byte sequence.
    pub fn from_bytes(bytes: &[u8]) -> Result<ElectionParameters> {
        serde_json::from_slice(bytes).with_context(|| "Error parsing ElectionParameters bytes")
    }

    /// Returns a pretty JSON `String` representation of the `ElectionParameters`.
    /// The final line will end with a newline.
    pub fn to_json(&self) -> String {
        // `unwrap()` is justified here because why would JSON serialization fail?
        #[allow(clippy::unwrap_used)]
        let mut s = serde_json::to_string_pretty(self).unwrap();
        s.push('\n');
        s
    }
}<|MERGE_RESOLUTION|>--- conflicted
+++ resolved
@@ -10,11 +10,7 @@
 
 use crate::{fixed_parameters::FixedParameters, varying_parameters::VaryingParameters};
 
-<<<<<<< HEAD
-#[derive(Debug, Clone)]
-=======
-#[derive(Debug, Serialize, Deserialize)]
->>>>>>> 7d9bd957
+#[derive(Debug, Clone, Serialize, Deserialize)]
 pub struct ElectionParameters {
     /// The fixed ElectionGuard parameters that apply to all elections.
     pub fixed_parameters: FixedParameters,
