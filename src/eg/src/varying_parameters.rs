// Copyright (C) Microsoft Corporation. All rights reserved.

#![deny(clippy::unwrap_used)]
#![deny(clippy::expect_used)]
#![deny(clippy::panic)]
#![deny(clippy::manual_assert)]

use serde::{Deserialize, Serialize};

/// The parameters for a specific election.
<<<<<<< HEAD
#[derive(Debug, Clone)]
=======
#[derive(Debug, Serialize, Deserialize)]
>>>>>>> 7d9bd957
pub struct VaryingParameters {
    /// Number of guardians.
    pub n: u16, // Two bytes in the parameter base hash H_P.

    /// Decryption quorum threshold value.
    pub k: u16, // Two bytes in the parameter base hash H_P.

    /// Date string.
    pub date: String,

    // Jurisdictional information string.
    pub info: String,
}<|MERGE_RESOLUTION|>--- conflicted
+++ resolved
@@ -8,11 +8,7 @@
 use serde::{Deserialize, Serialize};
 
 /// The parameters for a specific election.
-<<<<<<< HEAD
-#[derive(Debug, Clone)]
-=======
-#[derive(Debug, Serialize, Deserialize)]
->>>>>>> 7d9bd957
+#[derive(Debug, Clone, Serialize, Deserialize)]
 pub struct VaryingParameters {
     /// Number of guardians.
     pub n: u16, // Two bytes in the parameter base hash H_P.
