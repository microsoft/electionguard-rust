--- conflicted
+++ resolved
@@ -100,11 +100,7 @@
 #[derive(Clone, Debug, Serialize, Deserialize)]
 pub struct GuardianSecretKey {
     /// Guardian number, 1 <= i <= n.
-<<<<<<< HEAD
-    pub i: u16,
-=======
     pub i: NonZeroU16,
->>>>>>> 7c5dbb4f
 
     /// Short name with which to refer to the guardian. Should not have any line breaks.
     #[serde(rename = "name")]
