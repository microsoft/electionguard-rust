// Copyright (C) Microsoft Corporation. All rights reserved.

#![deny(clippy::unwrap_used)]
#![deny(clippy::expect_used)]
#![deny(clippy::panic)]
#![deny(clippy::manual_assert)]

<<<<<<< HEAD
use base64::{engine::general_purpose, Engine as _};
use digest::{FixedOutput, Update};
use hmac::{Hmac, Mac};
use num_bigint::BigUint;
use num_traits::Num;
use serde::Serialize;
=======
use anyhow::anyhow;
use digest::{FixedOutput, Update};
use hmac::{Hmac, Mac};
use serde::{Deserialize, Deserializer, Serialize, Serializer};

use util::array_ascii::ArrayAscii;
>>>>>>> 7d9bd957

type HmacSha256 = Hmac<sha2::Sha256>;

// "In ElectionGuard, all inputs that are used as the HMAC key, i.e. all inputs to the first
// argument of H have a fixed length of exactly 32 bytes."
// "The output of SHA-256 and therefore H is a 256-bit string, which can be interpreted as a
// byte array of 32 bytes."
pub const HVALUE_BYTE_LEN: usize = 32;
type HValueByteArray = [u8; HVALUE_BYTE_LEN];

#[derive(Default, Clone, Copy, PartialEq, Eq, PartialOrd, Ord, Hash)]
pub struct HValue(pub HValueByteArray);

impl HValue {
    const HVALUE_SERIALIZE_PREFIX: &[u8] = b"H(";
    const HVALUE_SERIALIZE_SUFFIX: &[u8] = b")";
    const HVALUE_SERIALIZE_LEN: usize = HValue::HVALUE_SERIALIZE_PREFIX.len()
        + HVALUE_BYTE_LEN * 2
        + HValue::HVALUE_SERIALIZE_SUFFIX.len();

    fn display_as_ascii(&self) -> ArrayAscii<{ HValue::HVALUE_SERIALIZE_LEN }> {
        enum State {
            Prefix(usize),
            Nibble { lower: bool, ix: usize },
            Suffix(usize),
            End,
        }
        let mut state = State::Prefix(0);
        ArrayAscii::from_fn(|_out_ix| match state {
            State::Prefix(ix) => {
                state = if ix + 1 < HValue::HVALUE_SERIALIZE_PREFIX.len() {
                    State::Prefix(ix + 1)
                } else {
                    State::Nibble {
                        lower: false,
                        ix: 0,
                    }
                };
                HValue::HVALUE_SERIALIZE_PREFIX[ix]
            }
            State::Nibble { lower, ix } => {
                let upper = !lower;
                let nibble = if upper {
                    state = State::Nibble { lower: upper, ix };
                    self.0[ix] >> 4
                } else {
                    state = if ix + 1 < HVALUE_BYTE_LEN {
                        State::Nibble {
                            lower: upper,
                            ix: ix + 1,
                        }
                    } else {
                        State::Suffix(0)
                    };
                    self.0[ix] & 0x0f
                };
                b"0123456789ABCDEF"[nibble as usize]
            }
            State::Suffix(ix) => {
                state = if ix + 1 < HValue::HVALUE_SERIALIZE_SUFFIX.len() {
                    State::Suffix(ix + 1)
                } else {
                    State::End
                };
                HValue::HVALUE_SERIALIZE_SUFFIX[ix]
            }
            State::End => {
                debug_assert!(false, "Should not be called after End state");
                b' '
            }
        })
    }
}

impl From<HValueByteArray> for HValue {
    #[inline]
    fn from(value: HValueByteArray) -> Self {
        HValue(value)
    }
}

/// Serialize a HValue as hex
impl Serialize for HValue {
    fn serialize<S>(&self, serializer: S) -> Result<S::Ok, S::Error>
    where
        S: serde::ser::Serializer,
    {
        format!("{:0>16}", BigUint::from_bytes_be(&self.0).to_str_radix(16)).serialize(serializer)
    }
}

pub fn hex_to_bytes(s: &str) -> Vec<u8> {
    BigUint::from_str_radix(s, 16).unwrap().to_bytes_be()
}

/// Deserialize a HValue from hex
// impl<'de> Deserialize<'de> for HValue {
//     fn deserialize<D>(deserializer: D) -> Result<Self, D::Error>
//     where
//         D: serde::Deserializer<'de>,
//     {
//         match String::deserialize(deserializer) {
//             Ok(s) => match BigUint::from_str_radix(&s, 16) {
//                 Ok(s) => {
//                     let mut bytes = s.to_bytes_be();
//                     // if bytes.len() < HVALUE_BYTE_LEN {
//                     //     bytes = [vec![0u8; HVALUE_BYTE_LEN - bytes.len()], bytes].concat();
//                     //     // bytes.resize(HVALUE_BYTE_LEN, 0)
//                     // }
//                     match bytes.try_into() {
//                         Ok(bytes) => Ok(HValue(bytes)),
//                         Err(e) => Err(serde::de::Error::custom(format!("{:?} {}", e, e.len()))),
//                     }
//                 }
//                 Err(e) => Err(serde::de::Error::custom(e)),
//             },
//             Err(e) => Err(e),
//         }
//     }
// }

impl From<&HValueByteArray> for HValue {
    #[inline]
    fn from(value: &HValueByteArray) -> Self {
        HValue(*value)
    }
}

impl AsRef<HValueByteArray> for HValue {
    #[inline]
    fn as_ref(&self) -> &HValueByteArray {
        &self.0
    }
}

impl std::fmt::Display for HValue {
    #[inline]
    fn fmt(&self, f: &mut std::fmt::Formatter<'_>) -> Result<(), std::fmt::Error> {
        f.write_str(self.display_as_ascii().as_str())
    }
}

impl std::fmt::Debug for HValue {
    #[inline]
    fn fmt(&self, f: &mut std::fmt::Formatter<'_>) -> Result<(), std::fmt::Error> {
        use std::fmt::Write;

        let start_ix = HValue::HVALUE_SERIALIZE_PREFIX.len();
        let end_ix = HValue::HVALUE_SERIALIZE_LEN - HValue::HVALUE_SERIALIZE_SUFFIX.len();
        let ascii = &self.display_as_ascii();
        let hex_chars = &ascii.as_str()[start_ix..end_ix];

        f.write_str("HValue([")?;

        for (ix, hex_char) in hex_chars.chars().enumerate() {
            if ix % 2 == 0 {
                if ix > 0 {
                    f.write_str(", ")?;
                }
                f.write_str("0x")?;
            }
            f.write_char(hex_char)?;
        }

        f.write_str("])")
    }
}

impl Serialize for HValue {
    fn serialize<S>(&self, serializer: S) -> Result<S::Ok, S::Error>
    where
        S: Serializer,
    {
        self.display_as_ascii().as_str().serialize(serializer)
    }
}

#[cfg(test)]
mod test_hvalue_std_fmt {
    use super::*;

    #[test]
    fn test_hvalue_std_fmt() {
        let h: HValue = std::array::from_fn(|ix| ix as u8).into();
        eprintln!("h Debug  : {h:?}");
        eprintln!("h Display: {h}");

        let expected = "H(000102030405060708090A0B0C0D0E0F101112131415161718191A1B1C1D1E1F)";
        assert_eq!(h.to_string(), expected);
        assert_eq!(format!("{h}"), expected);

        let expected_debug = "HValue([0x00, 0x01, 0x02, 0x03, 0x04, 0x05, 0x06, 0x07, 0x08, 0x09, 0x0A, 0x0B, 0x0C, 0x0D, 0x0E, 0x0F, 0x10, 0x11, 0x12, 0x13, 0x14, 0x15, 0x16, 0x17, 0x18, 0x19, 0x1A, 0x1B, 0x1C, 0x1D, 0x1E, 0x1F])";
        assert_eq!(format!("{h:?}"), expected_debug);
    }
}

impl std::str::FromStr for HValue {
    type Err = anyhow::Error;

    /// Parses a string into an HValue.
    fn from_str(s: &str) -> Result<Self, Self::Err> {
        let prefix_start_ix = 0usize;
        let prefix_end_ix = HValue::HVALUE_SERIALIZE_PREFIX.len();

        let suffix_start_ix = HValue::HVALUE_SERIALIZE_LEN - HValue::HVALUE_SERIALIZE_SUFFIX.len();
        let suffix_end_ix = HValue::HVALUE_SERIALIZE_LEN;

        let hex_start_ix = prefix_end_ix;
        let hex_end_ix = suffix_start_ix;

        let bytes = s.as_bytes();

        let prefix_and_suffix_look_ok = bytes.len() == HValue::HVALUE_SERIALIZE_LEN
            && &bytes[prefix_start_ix..prefix_end_ix] == HValue::HVALUE_SERIALIZE_PREFIX
            && &bytes[suffix_start_ix..suffix_end_ix] == HValue::HVALUE_SERIALIZE_SUFFIX;

        let make_error = || anyhow!("Invalid HValue: {}", s);

        if !prefix_and_suffix_look_ok {
            return Err(make_error());
        }

        let hex_digits = &bytes[hex_start_ix..hex_end_ix];

        fn hex_digit_to_nibble(hex_digit: u8) -> Option<u8> {
            match hex_digit {
                b'0'..=b'9' => Some(hex_digit - b'0'),
                b'a'..=b'f' => Some(hex_digit - b'a' + 10),
                b'A'..=b'F' => Some(hex_digit - b'A' + 10),
                _ => None,
            }
        }

        let mut bad_digit = false;
        let mut byte_iterator = hex_digits.chunks_exact(2).map(|hex_digit_pair| {
            hex_digit_pair
                .iter()
                .map(|hex_digit| {
                    hex_digit_to_nibble(*hex_digit).unwrap_or_else(|| {
                        bad_digit = true;
                        0
                    })
                })
                .fold(0u8, |acc, hex_digit| (acc << 4) | hex_digit)
        });

        //? TODO Use std::array::array_try_from_fn when available https://github.com/rust-lang/rust/issues/89379
        let mut missing_digit = false;
        let hvba: HValueByteArray = std::array::from_fn(|_ix| {
            byte_iterator.next().unwrap_or_else(|| {
                missing_digit = true;
                0
            })
        });

        debug_assert!(byte_iterator.next().is_none());

        if bad_digit || missing_digit {
            return Err(make_error());
        }

        Ok(HValue(hvba))
    }
}

impl<'de> Deserialize<'de> for HValue {
    fn deserialize<D>(deserializer: D) -> Result<Self, D::Error>
    where
        D: Deserializer<'de>,
    {
        use serde::de::Error;

        let s = String::deserialize(deserializer)?;

        s.parse().map_err(D::Error::custom)
    }
}

#[cfg(test)]
mod test_hvalue_serde_json {
    use super::*;

    #[test]
    fn test_hvalue_serde_json() {
        let h: HValue = std::array::from_fn(|ix| ix as u8).into();

        let json = serde_json::to_string(&h).unwrap();

        let expected = "\"H(000102030405060708090A0B0C0D0E0F101112131415161718191A1B1C1D1E1F)\"";
        assert_eq!(json, expected);

        let h2: HValue = serde_json::from_str(&json).unwrap();
        assert_eq!(h2, h);
    }
}

// ElectionGuard "H" function.
pub fn eg_h(key: &HValue, data: &dyn AsRef<[u8]>) -> HValue {
    // `unwrap()` is justified here because `HmacSha256::new_from_slice()` seems
    // to only fail on slice of incorrect size.
    #[allow(clippy::unwrap_used)]
    let hmac_sha256 = HmacSha256::new_from_slice(key.as_ref()).unwrap();

    AsRef::<[u8; 32]>::as_ref(&hmac_sha256.chain(data).finalize_fixed()).into()
}

// ElectionGuard "H" function (for WebAssembly)
pub fn eg_h_js(key: &[u8], data: &[u8]) -> String {
    // `unwrap()` is justified here because `HmacSha256::new_from_slice()` only fails on slice of
    // incorrect size.
    #[allow(clippy::unwrap_used)]
    let hmac_sha256 = HmacSha256::new_from_slice(key.as_ref()).unwrap();

    general_purpose::URL_SAFE_NO_PAD.encode(AsRef::<[u8; 32]>::as_ref(
        &hmac_sha256.chain(data).finalize_fixed(),
    ))
}

#[cfg(test)]
mod test_eg_h {
    use std::str::FromStr;

    use super::*;

    #[test]
    fn test_evaluate_h() {
        let key: HValue = HValue::default();

        let data = [0u8; 0];

        let actual = eg_h(&key, &data);

        let expected =
            HValue::from_str("H(B613679A0814D9EC772F95D778C35FC5FF1697C493715653C6C712144292C5AD)")
                .unwrap();

        assert_eq!(actual, expected);
    }
}<|MERGE_RESOLUTION|>--- conflicted
+++ resolved
@@ -5,21 +5,15 @@
 #![deny(clippy::panic)]
 #![deny(clippy::manual_assert)]
 
-<<<<<<< HEAD
+use anyhow::anyhow;
 use base64::{engine::general_purpose, Engine as _};
 use digest::{FixedOutput, Update};
 use hmac::{Hmac, Mac};
 use num_bigint::BigUint;
 use num_traits::Num;
-use serde::Serialize;
-=======
-use anyhow::anyhow;
-use digest::{FixedOutput, Update};
-use hmac::{Hmac, Mac};
 use serde::{Deserialize, Deserializer, Serialize, Serializer};
 
 use util::array_ascii::ArrayAscii;
->>>>>>> 7d9bd957
 
 type HmacSha256 = Hmac<sha2::Sha256>;
 
@@ -101,19 +95,19 @@
     }
 }
 
-/// Serialize a HValue as hex
-impl Serialize for HValue {
-    fn serialize<S>(&self, serializer: S) -> Result<S::Ok, S::Error>
-    where
-        S: serde::ser::Serializer,
-    {
-        format!("{:0>16}", BigUint::from_bytes_be(&self.0).to_str_radix(16)).serialize(serializer)
-    }
-}
-
-pub fn hex_to_bytes(s: &str) -> Vec<u8> {
-    BigUint::from_str_radix(s, 16).unwrap().to_bytes_be()
-}
+// /// Serialize a HValue as hex
+// impl Serialize for HValue {
+//     fn serialize<S>(&self, serializer: S) -> Result<S::Ok, S::Error>
+//     where
+//         S: serde::ser::Serializer,
+//     {
+//         format!("{:0>16}", BigUint::from_bytes_be(&self.0).to_str_radix(16)).serialize(serializer)
+//     }
+// }
+
+// pub fn hex_to_bytes(s: &str) -> Vec<u8> {
+//     BigUint::from_str_radix(s, 16).unwrap().to_bytes_be()
+// }
 
 /// Deserialize a HValue from hex
 // impl<'de> Deserialize<'de> for HValue {
