// Copyright (C) Microsoft Corporation. All rights reserved.

#![deny(clippy::unwrap_used)]
#![deny(clippy::expect_used)]
#![deny(clippy::panic)]
#![deny(clippy::manual_assert)]

pub mod array_ascii;
pub mod biguint_serde;
pub mod csprng;
pub mod file;
pub mod hex_dump;
pub mod integer_util;
<<<<<<< HEAD
pub mod logging;
pub mod prime;
pub mod z_mul_prime;
=======
pub mod prime;
>>>>>>> 89de8b81
<|MERGE_RESOLUTION|>--- conflicted
+++ resolved
@@ -11,10 +11,5 @@
 pub mod file;
 pub mod hex_dump;
 pub mod integer_util;
-<<<<<<< HEAD
 pub mod logging;
-pub mod prime;
-pub mod z_mul_prime;
-=======
-pub mod prime;
->>>>>>> 89de8b81
+pub mod prime;