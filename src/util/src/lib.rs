--- conflicted
+++ resolved
@@ -5,12 +5,9 @@
 #![deny(clippy::panic)]
 #![deny(clippy::manual_assert)]
 
-<<<<<<< HEAD
-pub mod bitwise;
-=======
 pub mod array_ascii;
 pub mod biguint_serde;
->>>>>>> 7d9bd957
+pub mod bitwise;
 pub mod csprng;
 pub mod file;
 pub mod hex_dump;
