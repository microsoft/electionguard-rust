[workspace]
<<<<<<< HEAD
  members = [
=======
resolver = "2"
members = [
>>>>>>> eaa60b88
  "electionguard",
  "eg",
  "util",
  "preencrypted",
  "verifier"
]

[profile.release]
opt-level = "s"     # optimize for small code size<|MERGE_RESOLUTION|>--- conflicted
+++ resolved
@@ -1,10 +1,6 @@
 [workspace]
-<<<<<<< HEAD
-  members = [
-=======
 resolver = "2"
 members = [
->>>>>>> eaa60b88
   "electionguard",
   "eg",
   "util",
