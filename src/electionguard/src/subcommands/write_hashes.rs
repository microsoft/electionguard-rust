// Copyright (C) Microsoft Corporation. All rights reserved.

#![deny(clippy::unwrap_used)]
#![deny(clippy::expect_used)]
#![deny(clippy::panic)]
#![deny(clippy::manual_assert)]

use std::{num::NonZeroU16, path::PathBuf};

use anyhow::{Context, Result};

use eg::{hashes::Hashes, hashes_ext::HashesExt};

use crate::{
    artifacts_dir::ArtifactFile,
    common_utils::{
        load_election_parameters, load_guardian_public_key, load_joint_election_public_key,
        ElectionManifestSource,
    },
    subcommand_helper::SubcommandHelper,
    subcommands::Subcommand,
};

#[derive(clap::Args, Debug, Default)]
pub(crate) struct WriteHashes {
    /// File to which to write the hashes.
    /// Default is the election parameters file in the artifacts dir.
    /// If "-", write to stdout.
    #[arg(long)]
    out_file: Option<PathBuf>,

    /// Whether to write extended hashes.
    #[arg(long, default_value_t = false)]
    extended: bool,
}

impl Subcommand for WriteHashes {
    fn uses_csprng(&self) -> bool {
        true
    }

    fn do_it(&mut self, subcommand_helper: &mut SubcommandHelper) -> Result<()> {
        let mut csprng = subcommand_helper.get_csprng(b"WriteHashes")?;

        //? TODO: Do we need a command line arg to specify the election parameters source?
        let election_parameters =
            load_election_parameters(&subcommand_helper.artifacts_dir, &mut csprng)?;

        //? TODO: Do we need a command line arg to specify the election manifest source?
        let election_manifest_source =
            ElectionManifestSource::ArtifactFileElectionManifestCanonical;
        let election_manifest =
            election_manifest_source.load_election_manifest(&subcommand_helper.artifacts_dir)?;

<<<<<<< HEAD
        let guardian_public_keys = (1..election_parameters.varying_parameters.n + 1)
            .map(|i| {
                load_guardian_public_key(
                    Some(NonZeroU16::new(i).unwrap()),
                    &None,
                    &subcommand_helper.artifacts_dir,
                    &election_parameters,
                )
                .unwrap()
            })
            .collect::<Vec<_>>();

        let jepk = load_joint_election_public_key(&None, &subcommand_helper.artifacts_dir)?;
        let hashes = Hashes::new(&election_parameters, &election_manifest);
=======
        let hashes = Hashes::compute(&election_parameters, &election_manifest)?;
>>>>>>> 82b308ba

        let (mut stdiowrite, path) = subcommand_helper
            .artifacts_dir
            .out_file_stdiowrite(&self.out_file, Some(ArtifactFile::Hashes))?;

        hashes
            .to_stdiowrite(stdiowrite.as_mut())
            .with_context(|| format!("Writing hashes to: {}", path.display()))?;

        drop(stdiowrite);

        if self.extended {
            let hashes_ext =
                HashesExt::new(&election_parameters, &hashes, &jepk, &guardian_public_keys);

            let (mut bx_write, path) = subcommand_helper
                .artifacts_dir
                .out_file_stdiowrite(&None, Some(ArtifactFile::HashesExt))?;

            hashes_ext
                .to_stdiowrite(bx_write.as_mut())
                .with_context(|| format!("Writing hashes (extended) to: {}", path.display()))?;

            drop(bx_write);
        }

        eprintln!("Wrote hashes to: {}", path.display());

        Ok(())
    }
}<|MERGE_RESOLUTION|>--- conflicted
+++ resolved
@@ -52,24 +52,7 @@
         let election_manifest =
             election_manifest_source.load_election_manifest(&subcommand_helper.artifacts_dir)?;
 
-<<<<<<< HEAD
-        let guardian_public_keys = (1..election_parameters.varying_parameters.n + 1)
-            .map(|i| {
-                load_guardian_public_key(
-                    Some(NonZeroU16::new(i).unwrap()),
-                    &None,
-                    &subcommand_helper.artifacts_dir,
-                    &election_parameters,
-                )
-                .unwrap()
-            })
-            .collect::<Vec<_>>();
-
-        let jepk = load_joint_election_public_key(&None, &subcommand_helper.artifacts_dir)?;
-        let hashes = Hashes::new(&election_parameters, &election_manifest);
-=======
         let hashes = Hashes::compute(&election_parameters, &election_manifest)?;
->>>>>>> 82b308ba
 
         let (mut stdiowrite, path) = subcommand_helper
             .artifacts_dir
@@ -81,21 +64,6 @@
 
         drop(stdiowrite);
 
-        if self.extended {
-            let hashes_ext =
-                HashesExt::new(&election_parameters, &hashes, &jepk, &guardian_public_keys);
-
-            let (mut bx_write, path) = subcommand_helper
-                .artifacts_dir
-                .out_file_stdiowrite(&None, Some(ArtifactFile::HashesExt))?;
-
-            hashes_ext
-                .to_stdiowrite(bx_write.as_mut())
-                .with_context(|| format!("Writing hashes (extended) to: {}", path.display()))?;
-
-            drop(bx_write);
-        }
-
         eprintln!("Wrote hashes to: {}", path.display());
 
         Ok(())
