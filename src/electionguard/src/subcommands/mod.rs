// Copyright (C) Microsoft Corporation. All rights reserved.

#![deny(clippy::unwrap_used)]
#![deny(clippy::expect_used)]
#![deny(clippy::panic)]
#![deny(clippy::manual_assert)]

mod guardian_secret_key_generate;
mod guardian_secret_key_write_encrypted_share;
mod guardian_secret_key_write_public_key;
mod none;
mod preencrypted_ballot_generate;
mod preencrypted_ballot_record;
mod verify_standard_parameters;
mod voter_write_confirmation_code;
mod write_hashes;
mod write_hashes_ext;
mod write_joint_election_public_key;
mod write_manifest;
mod write_parameters;
mod write_random_seed;

use anyhow::Result;

use crate::subcommand_helper::SubcommandHelper;

/// Trait to be implemented by each Subcommand enum variant data type.
pub(crate) trait Subcommand {
    // If returns `true` the subcommand may use the csprng.
    fn uses_csprng(&self) -> bool;

    // Call to perform the subcommand.
    fn do_it(&mut self, subcommand_info: &mut SubcommandHelper) -> Result<()>;
}

#[derive(clap::Subcommand, Debug)]
pub(crate) enum Subcommands {
    /// A subcommand that does nothing. For a default value.
    #[clap(skip)]
    None(crate::subcommands::none::None),

    /// Writes a random seed file to the artifacts directory.
    /// Future commands will use this seed to make their operation deterministic.
    WriteRandomSeed(crate::subcommands::write_random_seed::WriteRandomSeed),

    /// Verify standard parameters. Primarily for testing.
    VerifyStandardParameters(
        crate::subcommands::verify_standard_parameters::VerifyStandardParameters,
    ),

    /// Write the election manifest to a file.
    WriteManifest(crate::subcommands::write_manifest::WriteManifest),

    /// Write the election parameters to a file.
    WriteParameters(crate::subcommands::write_parameters::WriteParameters),

    /// Write the hashes to a file.
    WriteHashes(crate::subcommands::write_hashes::WriteHashes),

    /// Generate an encrypted share of the guardian secret key.
    GuardianSecretKeyWriteEncryptedShare(crate::subcommands::guardian_secret_key_write_encrypted_share::GuardianSecretKeyWriteEncryptedShare),

    /// Generate pre-encrypted ballots.
    PreEncryptedBallotGenerate(crate::subcommands::preencrypted_ballot_generate::PreEncryptedBallotGenerate),

    /// Record voter selections for pre-encrypted ballots.
    PreEncryptedBallotRecord(crate::subcommands::preencrypted_ballot_record::PreEncryptedBallotRecord),

    /// Generate a guardian secret key.
    GuardianSecretKeyGenerate(
        crate::subcommands::guardian_secret_key_generate::GuardianSecretKeyGenerate,
    ),

    /// Write a guardian public key from a guardian secret key.
    GuardianSecretKeyWritePublicKey(
        crate::subcommands::guardian_secret_key_write_public_key::GuardianSecretKeyWritePublicKey,
    ),

<<<<<<< HEAD
    /// Write the confirmation QR code for a voter.
    VoterWriteConfirmationCode(crate::subcommands::voter_write_confirmation_code::VoterWriteConfirmationCode),
    
    /// Write the joint election public key from guardian public keys.
=======
    /// Compute the joint election public key from the guardian public keys and write it to a file.
>>>>>>> 82b308ba
    WriteJointElectionPublicKey(
        crate::subcommands::write_joint_election_public_key::WriteJointElectionPublicKey,
    ),

    /// Write the extended hash to a file.
    WriteHashesExt(crate::subcommands::write_hashes_ext::WriteHashesExt),
}

impl Default for Subcommands {
    fn default() -> Self {
        Subcommands::None(Default::default())
    }
}

impl<'a> From<&'a mut Subcommands> for &'a mut dyn Subcommand {
    fn from(subcommands: &'a mut Subcommands) -> Self {
        use Subcommands::*;
        match subcommands {
            None(a) => a,
            WriteRandomSeed(a) => a,
            VerifyStandardParameters(a) => a,
            WriteManifest(a) => a,
            WriteParameters(a) => a,
            WriteHashes(a) => a,
            GuardianSecretKeyGenerate(a) => a,
            GuardianSecretKeyWritePublicKey(a) => a,
            GuardianSecretKeyWriteEncryptedShare(a) => a,
            PreEncryptedBallotGenerate(a) => a,
            PreEncryptedBallotRecord(a) => a,
            VoterWriteConfirmationCode(a) => a,
            WriteJointElectionPublicKey(a) => a,
            WriteHashesExt(a) => a,
        }
    }
}<|MERGE_RESOLUTION|>--- conflicted
+++ resolved
@@ -76,14 +76,10 @@
         crate::subcommands::guardian_secret_key_write_public_key::GuardianSecretKeyWritePublicKey,
     ),
 
-<<<<<<< HEAD
     /// Write the confirmation QR code for a voter.
     VoterWriteConfirmationCode(crate::subcommands::voter_write_confirmation_code::VoterWriteConfirmationCode),
     
-    /// Write the joint election public key from guardian public keys.
-=======
     /// Compute the joint election public key from the guardian public keys and write it to a file.
->>>>>>> 82b308ba
     WriteJointElectionPublicKey(
         crate::subcommands::write_joint_election_public_key::WriteJointElectionPublicKey,
     ),
