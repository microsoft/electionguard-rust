--- conflicted
+++ resolved
@@ -51,15 +51,9 @@
         let varying_parameters = &election_parameters.varying_parameters;
 
         #[allow(clippy::nonminimal_bool)]
-<<<<<<< HEAD
-        if !(1 <= self.i && self.i <= varying_parameters.n) {
-            bail!(
-                "Guardian number {} must be between 1 and n = {} from election parameters",
-=======
         if !(self.i.get() <= varying_parameters.n) {
             bail!(
                 "Guardian number {} must be less than or equal to n = {} from election parameters",
->>>>>>> 7c5dbb4f
                 self.i,
                 varying_parameters.n
             );
