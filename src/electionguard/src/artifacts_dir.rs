// Copyright (C) Microsoft Corporation. All rights reserved.

#![deny(clippy::unwrap_used)]
#![deny(clippy::expect_used)]
#![deny(clippy::panic)]
#![deny(clippy::manual_assert)]

use std::fs::{File, OpenOptions};
use std::path::{Path, PathBuf};

use anyhow::{bail, Context, Result};
<<<<<<< HEAD
use eg::hash::HValue;
#[allow(dead_code)]
=======

use eg::guardian::GuardianIndex;

>>>>>>> eaa60b88
/// Provides access to files in the artifacts directory.
#[derive(Clone, Copy, Debug, Eq, PartialEq)]
pub(crate) enum ArtifactFile {
    PseudorandomSeedDefeatsAllSecrecy,
    ElectionManifestPretty,
    ElectionManifestCanonical,
    ElectionParameters,
    ElectionPreVotingData,
    EncryptedBallot(u128, HValue),
    PreEncryptedBallotMetadata(u128),
    PreEncryptedBallot(u128, HValue),
    PreEncryptedBallotNonce(u128, HValue),
    Hashes,
<<<<<<< HEAD
    HashesExt,
    VoterConfirmationCode(HValue),
    VoterSelection(u128, u64),
    GuardianSecretKey(NonZeroU16),
    GuardianPublicKey(NonZeroU16),
=======
    GuardianSecretKey(GuardianIndex),
    GuardianPublicKey(GuardianIndex),
>>>>>>> eaa60b88
    JointElectionPublicKey,
}

impl std::fmt::Display for ArtifactFile {
    #[inline]
    fn fmt(&self, f: &mut std::fmt::Formatter<'_>) -> Result<(), std::fmt::Error> {
        PathBuf::from(*self).as_path().display().fmt(f)
    }
}

fn election_public_dir() -> PathBuf {
    "public".into()
}

fn guardian_secret_dir(i: GuardianIndex) -> PathBuf {
    format!("SECRET_for_guardian_{i}").into()
}

impl From<ArtifactFile> for PathBuf {
    fn from(artifact_file: ArtifactFile) -> PathBuf {
        use ArtifactFile::*;
        match artifact_file {
            PseudorandomSeedDefeatsAllSecrecy => {
                election_public_dir().join("pseudorandom_seed_defeats_all_secrecy.bin")
            }
            ElectionManifestPretty => election_public_dir().join("election_manifest_pretty.json"),
            ElectionManifestCanonical => {
                election_public_dir().join("election_manifest_canonical.bin")
            }
            ElectionParameters => election_public_dir().join("election_parameters.json"),
            Hashes => election_public_dir().join("hashes.json"),
            GuardianSecretKey(i) => {
                guardian_secret_dir(i).join(format!("guardian_{i}.SECRET_key.json"))
            }
            GuardianPublicKey(i) => {
                election_public_dir().join(format!("guardian_{i}.public_key.json"))
            }
<<<<<<< HEAD
            ElectionManifestPretty => PathBuf::from("election_manifest_pretty.json"),
            ElectionManifestCanonical => PathBuf::from("election_manifest_canonical.bin"),
            ElectionParameters => PathBuf::from("election_parameters.json"),
            ElectionPreVotingData => PathBuf::from("election_record_header.json"),
            Hashes => PathBuf::from("hashes.json"),
            HashesExt => PathBuf::from("hashes_ext.json"),
            GuardianSecretKey(i) => Path::new("guardians")
                .join(format!("{i}"))
                .join(format!("guardian_{i}.SECRET_key.json")),
            GuardianPublicKey(i) => Path::new("guardians")
                .join(format!("{i}"))
                .join(format!("guardian_{i}.public_key.json")),
            PreEncryptedBallotMetadata(ts) => Path::new("pre_encrypted/ballots/")
                .join(format!("{ts}"))
                .join(format!("metadata.{ts}.dat")),
            EncryptedBallot(ts, i) => {
                Path::new("record/ballots/")
                    .join(format!("{ts}"))
                    .join(format!(
                        "ballot.{}.json",
                        i.to_string_hex_no_prefix_suffix()
                    ))
            }
            PreEncryptedBallot(ts, i) => Path::new("pre_encrypted/ballots/")
                .join(format!("{ts}"))
                .join(format!(
                    "ballot.{}.json",
                    i.to_string_hex_no_prefix_suffix()
                )),
            PreEncryptedBallotNonce(ts, i) => Path::new("pre_encrypted/nonces/")
                .join(format!("{ts}"))
                .join(format!(
                    "nonce.SECRET.{}.json",
                    i.to_string_hex_no_prefix_suffix()
                )),
            VoterSelection(ts, i) => Path::new("pre_encrypted/selections/")
                .join(format!("{ts}"))
                .join(format!("selection.SECRET.{}.json", i)),
            VoterConfirmationCode(i) => Path::new("pre_encrypted").join(format!(
                "confirmation_code.{}.svg",
                i.to_string_hex_no_prefix_suffix()
            )),
            JointElectionPublicKey => PathBuf::from("joint_election_public_key.json"),
=======
            JointElectionPublicKey => election_public_dir().join("joint_election_public_key.json"),
            HashesExt => election_public_dir().join("hashes_ext.json"),
>>>>>>> eaa60b88
        }
    }
}

pub(crate) struct ArtifactsDir {
    pub dir_path: PathBuf,
}

impl ArtifactsDir {
    /// Creates a new `ArtifactsDir` referring to the specified path.
    pub fn new<P>(path: P) -> Result<Self>
    where
        P: AsRef<Path>,
    {
        Ok(ArtifactsDir {
            dir_path: path.as_ref().to_path_buf(),
        })
    }

    /// Returns the path to the specified artifact file.
    /// Does not check whether the file exists.
    pub fn path(&self, artifact_file: ArtifactFile) -> PathBuf {
        let file_pb: PathBuf = artifact_file.into();
        self.dir_path.join(file_pb)
    }

    /// Returns true if the file exists in the artifacts directory.
    pub fn exists(&self, artifact_file: ArtifactFile) -> bool {
        self.path(artifact_file).try_exists().unwrap_or_default()
    }

    /// Opens the specified artifact file according to the provided options.
    /// Returns the file and its path.
    pub fn open(
        &self,
        artifact_file: ArtifactFile,
        open_options: &OpenOptions,
    ) -> Result<(File, PathBuf)> {
        let file_path = self.path(artifact_file);
        let file = open_options
            .open(self.path(artifact_file))
            .with_context(|| format!("Couldn't open file: {}", file_path.display()))?;
        Ok((file, file_path))
    }

    /// Opens the specified file for reading, or if "-" then read from stdin.
    /// Next it tries any specified artifact file.
    pub fn in_file_stdioread(
        &self,
        opt_path: &Option<PathBuf>,
        opt_artifact_file: Option<ArtifactFile>,
    ) -> Result<(Box<dyn std::io::Read>, PathBuf)> {
        let mut open_options_read = OpenOptions::new();
        open_options_read.read(true);

        let stdioread_and_path: (Box<dyn std::io::Read>, PathBuf) = if let Some(ref path) = opt_path
        {
            let stdioread: Box<dyn std::io::Read> = if *path == PathBuf::from("-") {
                Box::new(std::io::stdin())
            } else {
                let file = open_options_read
                    .open(path)
                    .with_context(|| format!("Couldn't open file: {}", path.display()))?;
                Box::new(file)
            };

            (stdioread, path.clone())
        } else if let Some(artifact_file) = opt_artifact_file {
            let (file, path) = self.open(artifact_file, &open_options_read)?;
            let stdioread: Box<dyn std::io::Read> = Box::new(file);
            (stdioread, path)
        } else {
            bail!("Specify at least one of opt_path or opt_artifact_file");
        };

        Ok(stdioread_and_path)
    }

    /// Opens the specified file for writing, or if "-" then write to stdout.
    /// Next it tries any specified artifact file.
    pub fn out_file_stdiowrite(
        &self,
        opt_path: &Option<PathBuf>,
        opt_artifact_file: Option<ArtifactFile>,
    ) -> Result<(Box<dyn std::io::Write>, PathBuf)> {
        let mut open_options_write = OpenOptions::new();
        open_options_write.write(true).create(true).truncate(true);

        let stdiowrite_and_path: (Box<dyn std::io::Write>, PathBuf) =
            if let Some(ref path) = opt_path {
                let stdiowrite: Box<dyn std::io::Write> = if *path == PathBuf::from("-") {
                    Box::new(std::io::stdout())
                } else {
                    let file = open_options_write.open(path).with_context(|| {
                        format!("Couldn't open file for writing: {}", path.display())
                    })?;
                    Box::new(file)
                };

                (stdiowrite, path.clone())
            } else if let Some(artifact_file) = opt_artifact_file {
                let (file, path) = self.open(artifact_file, &open_options_write)?;
                let bx_write: Box<dyn std::io::Write> = Box::new(file);
                (bx_write, path)
            } else {
                bail!("Specify at least one of opt_path or opt_artifact_file");
            };

        Ok(stdiowrite_and_path)
    }
}<|MERGE_RESOLUTION|>--- conflicted
+++ resolved
@@ -9,14 +9,10 @@
 use std::path::{Path, PathBuf};
 
 use anyhow::{bail, Context, Result};
-<<<<<<< HEAD
+#[allow(dead_code)]
+use eg::guardian::GuardianIndex;
 use eg::hash::HValue;
-#[allow(dead_code)]
-=======
-
-use eg::guardian::GuardianIndex;
-
->>>>>>> eaa60b88
+
 /// Provides access to files in the artifacts directory.
 #[derive(Clone, Copy, Debug, Eq, PartialEq)]
 pub(crate) enum ArtifactFile {
@@ -30,16 +26,11 @@
     PreEncryptedBallot(u128, HValue),
     PreEncryptedBallotNonce(u128, HValue),
     Hashes,
-<<<<<<< HEAD
     HashesExt,
-    VoterConfirmationCode(HValue),
+    // VoterConfirmationCode(HValue),
     VoterSelection(u128, u64),
-    GuardianSecretKey(NonZeroU16),
-    GuardianPublicKey(NonZeroU16),
-=======
     GuardianSecretKey(GuardianIndex),
     GuardianPublicKey(GuardianIndex),
->>>>>>> eaa60b88
     JointElectionPublicKey,
 }
 
@@ -65,31 +56,18 @@
             PseudorandomSeedDefeatsAllSecrecy => {
                 election_public_dir().join("pseudorandom_seed_defeats_all_secrecy.bin")
             }
-            ElectionManifestPretty => election_public_dir().join("election_manifest_pretty.json"),
-            ElectionManifestCanonical => {
-                election_public_dir().join("election_manifest_canonical.bin")
-            }
-            ElectionParameters => election_public_dir().join("election_parameters.json"),
-            Hashes => election_public_dir().join("hashes.json"),
-            GuardianSecretKey(i) => {
-                guardian_secret_dir(i).join(format!("guardian_{i}.SECRET_key.json"))
-            }
-            GuardianPublicKey(i) => {
-                election_public_dir().join(format!("guardian_{i}.public_key.json"))
-            }
-<<<<<<< HEAD
-            ElectionManifestPretty => PathBuf::from("election_manifest_pretty.json"),
-            ElectionManifestCanonical => PathBuf::from("election_manifest_canonical.bin"),
-            ElectionParameters => PathBuf::from("election_parameters.json"),
+            // ElectionManifestPretty => PathBuf::from("election_manifest_pretty.json"),
+            // ElectionManifestCanonical => PathBuf::from("election_manifest_canonical.bin"),
+            // ElectionParameters => PathBuf::from("election_parameters.json"),
             ElectionPreVotingData => PathBuf::from("election_record_header.json"),
-            Hashes => PathBuf::from("hashes.json"),
-            HashesExt => PathBuf::from("hashes_ext.json"),
-            GuardianSecretKey(i) => Path::new("guardians")
-                .join(format!("{i}"))
-                .join(format!("guardian_{i}.SECRET_key.json")),
-            GuardianPublicKey(i) => Path::new("guardians")
-                .join(format!("{i}"))
-                .join(format!("guardian_{i}.public_key.json")),
+            // Hashes => PathBuf::from("hashes.json"),
+            // HashesExt => PathBuf::from("hashes_ext.json"),
+            // GuardianSecretKey(i) => Path::new("guardians")
+            // .join(format!("{i}"))
+            // .join(format!("guardian_{i}.SECRET_key.json")),
+            // GuardianPublicKey(i) => Path::new("guardians")
+            // .join(format!("{i}"))
+            // .join(format!("guardian_{i}.public_key.json")),
             PreEncryptedBallotMetadata(ts) => Path::new("pre_encrypted/ballots/")
                 .join(format!("{ts}"))
                 .join(format!("metadata.{ts}.dat")),
@@ -116,15 +94,25 @@
             VoterSelection(ts, i) => Path::new("pre_encrypted/selections/")
                 .join(format!("{ts}"))
                 .join(format!("selection.SECRET.{}.json", i)),
-            VoterConfirmationCode(i) => Path::new("pre_encrypted").join(format!(
-                "confirmation_code.{}.svg",
-                i.to_string_hex_no_prefix_suffix()
-            )),
-            JointElectionPublicKey => PathBuf::from("joint_election_public_key.json"),
-=======
+            // VoterConfirmationCode(i) => Path::new("pre_encrypted").join(format!(
+            //     "confirmation_code.{}.svg",
+            //     i.to_string_hex_no_prefix_suffix()
+            // )),
+            // JointElectionPublicKey => PathBuf::from("joint_election_public_key.json"),
+            ElectionManifestPretty => election_public_dir().join("election_manifest_pretty.json"),
+            ElectionManifestCanonical => {
+                election_public_dir().join("election_manifest_canonical.bin")
+            }
+            ElectionParameters => election_public_dir().join("election_parameters.json"),
+            Hashes => election_public_dir().join("hashes.json"),
+            GuardianSecretKey(i) => {
+                guardian_secret_dir(i).join(format!("guardian_{i}.SECRET_key.json"))
+            }
+            GuardianPublicKey(i) => {
+                election_public_dir().join(format!("guardian_{i}.public_key.json"))
+            }
             JointElectionPublicKey => election_public_dir().join("joint_election_public_key.json"),
             HashesExt => election_public_dir().join("hashes_ext.json"),
->>>>>>> eaa60b88
         }
     }
 }
