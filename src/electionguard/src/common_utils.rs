// Copyright (C) Microsoft Corporation. All rights reserved.

#![deny(clippy::unwrap_used)]
#![deny(clippy::expect_used)]
#![deny(clippy::panic)]
#![deny(clippy::manual_assert)]

use std::fs::OpenOptions;
use std::io::Read;
use std::num::NonZeroU16;
use std::path::PathBuf;

use anyhow::{bail, Context, Result};
use rand_core::{OsRng, RngCore};

use eg::{
    election_manifest::ElectionManifest, election_parameters::ElectionParameters,
    example_election_manifest::example_election_manifest, guardian_public_key::GuardianPublicKey,
<<<<<<< HEAD
    guardian_secret_key::GuardianSecretKey, hashes::Hashes, hashes_ext::HashesExt,
    joint_election_public_key::JointElectionPublicKey,
=======
    guardian_secret_key::GuardianSecretKey,
>>>>>>> 7cee6ec5
};
use util::csprng::Csprng;

use crate::artifacts_dir::{ArtifactFile, ArtifactsDir};

pub(crate) enum ElectionManifestSource {
    ArtifactFileElectionManifestPretty,
    ArtifactFileElectionManifestCanonical,
    SpecificFile(PathBuf),
    Example,
}

impl ElectionManifestSource {
    pub(crate) fn load_election_manifest(
        &self,
        artifacts_dir: &ArtifactsDir,
    ) -> Result<ElectionManifest> {
        let mut open_options = OpenOptions::new();
        open_options.read(true);

        let (mut file, path) = match self {
            ElectionManifestSource::ArtifactFileElectionManifestPretty => {
                artifacts_dir.open(ArtifactFile::ElectionManifestPretty, &open_options)?
            }
            ElectionManifestSource::ArtifactFileElectionManifestCanonical => {
                artifacts_dir.open(ArtifactFile::ElectionManifestCanonical, &open_options)?
            }
            ElectionManifestSource::SpecificFile(path) => {
                let file = open_options
                    .open(path)
                    .with_context(|| format!("Couldn't open manifest file: {}", path.display()))?;
                (file, path.clone())
            }
            ElectionManifestSource::Example => {
                return Ok(example_election_manifest());
            }
        };

        let mut bytes = Vec::new();
        file.read_to_end(&mut bytes).with_context(|| {
            format!(
                "Couldn't read from election manifest file: {}",
                path.display()
            )
        })?;

        let election_manifest = ElectionManifest::from_bytes(&bytes)?;
        eprintln!("Election manifest loaded from: {}", path.display());

        Ok(election_manifest)
    }
}

pub(crate) fn load_election_parameters(
    artifacts_dir: &ArtifactsDir,
    csprng: &mut Csprng,
) -> Result<ElectionParameters> {
    artifacts_dir.in_file_stdioread(&None, Some(ArtifactFile::ElectionParameters))?;
    let mut open_options = OpenOptions::new();
    open_options.read(true);

    let (mut file, path) = artifacts_dir.open(ArtifactFile::ElectionParameters, &open_options)?;

    let mut bytes = Vec::new();
    file.read_to_end(&mut bytes).with_context(|| {
        format!(
            "Couldn't read from election parameters file: {}",
            path.display()
        )
    })?;

    let election_parameters = ElectionParameters::from_bytes(&bytes)?;
    eprintln!("Election parameters loaded from: {}", path.display());

    election_parameters.validate(csprng)?;

    Ok(election_parameters)
}

pub(crate) fn load_guardian_secret_key(
    opt_i: Option<NonZeroU16>,
    opt_secret_key_path: &Option<PathBuf>,
    artifacts_dir: &ArtifactsDir,
    election_parameters: &ElectionParameters,
) -> Result<GuardianSecretKey> {
    if opt_secret_key_path.is_none() && opt_i.is_none() {
        bail!("Need at least one of the guardian `i` or secret key file path");
    }

    let (mut stdioread, path) = artifacts_dir.in_file_stdioread(
        opt_secret_key_path,
        opt_i.map(ArtifactFile::GuardianSecretKey),
    )?;

    let guardian_secret_key =
        GuardianSecretKey::from_stdioread_validated(&mut stdioread, election_parameters)?;

    if let Some(i) = opt_i {
        if i != guardian_secret_key.i {
            bail!(
                "Guardian number specified by --i {i} does not match the guardian number {} in the secret key file: {}",
                guardian_secret_key.i,
                path.display()
            );
        }
    }

    if let Some(name) = &guardian_secret_key.opt_name {
        eprintln!(
            "Secret key for guardian number {} {:?} loaded from: {}",
            guardian_secret_key.i,
            name,
            path.display()
        )
    } else {
        eprintln!(
            "Secret key for guardian number {} loaded from: {}",
            guardian_secret_key.i,
            path.display()
        )
    }

    Ok(guardian_secret_key)
}

pub(crate) fn load_guardian_public_key(
    opt_i: Option<NonZeroU16>,
    opt_public_key_path: &Option<PathBuf>,
    artifacts_dir: &ArtifactsDir,
<<<<<<< HEAD
=======
    election_parameters: &ElectionParameters,
>>>>>>> 7cee6ec5
) -> Result<GuardianPublicKey> {
    if opt_public_key_path.is_none() && opt_i.is_none() {
        bail!("Need at least one of the guardian `i` or public key file path");
    }

<<<<<<< HEAD
    let (mut io_read, path) = artifacts_dir.in_file_read(
=======
    let (mut stdioread, path) = artifacts_dir.in_file_stdioread(
>>>>>>> 7cee6ec5
        opt_public_key_path,
        opt_i.map(ArtifactFile::GuardianPublicKey),
    )?;

<<<<<<< HEAD
    let guardian_public_key = GuardianPublicKey::from_reader(&mut io_read)?;
=======
    let guardian_public_key =
        GuardianPublicKey::from_stdioread_validated(&mut stdioread, election_parameters)?;
>>>>>>> 7cee6ec5

    if let Some(i) = opt_i {
        if i != guardian_public_key.i {
            bail!(
                "Guardian number specified by --i {} does not match the guardian number {} in the public key file: {}",
                i,
                guardian_public_key.i,
                path.display()
            );
        }
    }

    if let Some(name) = &guardian_public_key.opt_name {
        eprintln!(
            "Public key for guardian number {} {:?} loaded from: {}",
            guardian_public_key.i,
            name,
            path.display()
        )
    } else {
        eprintln!(
            "Public key for guardian number {} loaded from: {}",
            guardian_public_key.i,
            path.display()
        )
    }

    Ok(guardian_public_key)
}

<<<<<<< HEAD
pub(crate) fn load_joint_election_public_key(
    opt_joint_election_public_key_path: &Option<PathBuf>,
    artifacts_dir: &ArtifactsDir,
) -> Result<JointElectionPublicKey> {
    let (mut io_read, path) = artifacts_dir.in_file_read(
        opt_joint_election_public_key_path,
        Some(ArtifactFile::JointElectionPublicKey),
    )?;

    let jepk = JointElectionPublicKey::from_reader(&mut io_read)?;

    eprintln!("Joint election public key loaded from: {}", path.display());

    Ok(jepk)
}

pub(crate) fn load_hashes(
    opt_hashes_path: &Option<PathBuf>,
    opt_hashes_ext_path: &Option<PathBuf>,
    artifacts_dir: &ArtifactsDir,
) -> Result<(Hashes, HashesExt)> {
    let (mut io_read, path) =
        artifacts_dir.in_file_read(opt_hashes_path, Some(ArtifactFile::Hashes))?;
    let hashes = Hashes::from_reader(&mut io_read)?;

    eprintln!("Hashes loaded from: {}", path.display());

    let (mut io_read, path) =
        artifacts_dir.in_file_read(opt_hashes_ext_path, Some(ArtifactFile::HashesExt))?;
    let hashes_ext = HashesExt::from_reader(&mut io_read)?;

    eprintln!("Hashes (extended) loaded from: {}", path.display());

    Ok((hashes, hashes_ext))
}

=======
>>>>>>> 7cee6ec5
/// Read the recommended amount of seed data from the OS RNG.
///
/// `OsRng` is implemented by the `getrandom` crate, which describes itself as an "Interface to
/// the operating system's random number generator."
///
/// On Linux, this uses the `getrandom` system call
/// https://man7.org/linux/man-pages/man2/getrandom.2.html
///
/// On Windows, this uses the `BCryptGenRandom` function
/// https://learn.microsoft.com/en-us/windows/win32/api/bcrypt/nf-bcrypt-bcryptgenrandom
///
pub(crate) fn osrng_seed_data_for_csprng() -> [u8; Csprng::recommended_max_seed_bytes()] {
    let mut seed_bytes = core::array::from_fn(|_i| 0);
    OsRng.fill_bytes(&mut seed_bytes);
    seed_bytes
}<|MERGE_RESOLUTION|>--- conflicted
+++ resolved
@@ -16,12 +16,8 @@
 use eg::{
     election_manifest::ElectionManifest, election_parameters::ElectionParameters,
     example_election_manifest::example_election_manifest, guardian_public_key::GuardianPublicKey,
-<<<<<<< HEAD
     guardian_secret_key::GuardianSecretKey, hashes::Hashes, hashes_ext::HashesExt,
     joint_election_public_key::JointElectionPublicKey,
-=======
-    guardian_secret_key::GuardianSecretKey,
->>>>>>> 7cee6ec5
 };
 use util::csprng::Csprng;
 
@@ -151,30 +147,19 @@
     opt_i: Option<NonZeroU16>,
     opt_public_key_path: &Option<PathBuf>,
     artifacts_dir: &ArtifactsDir,
-<<<<<<< HEAD
-=======
     election_parameters: &ElectionParameters,
->>>>>>> 7cee6ec5
 ) -> Result<GuardianPublicKey> {
     if opt_public_key_path.is_none() && opt_i.is_none() {
         bail!("Need at least one of the guardian `i` or public key file path");
     }
 
-<<<<<<< HEAD
-    let (mut io_read, path) = artifacts_dir.in_file_read(
-=======
     let (mut stdioread, path) = artifacts_dir.in_file_stdioread(
->>>>>>> 7cee6ec5
         opt_public_key_path,
         opt_i.map(ArtifactFile::GuardianPublicKey),
     )?;
 
-<<<<<<< HEAD
-    let guardian_public_key = GuardianPublicKey::from_reader(&mut io_read)?;
-=======
     let guardian_public_key =
         GuardianPublicKey::from_stdioread_validated(&mut stdioread, election_parameters)?;
->>>>>>> 7cee6ec5
 
     if let Some(i) = opt_i {
         if i != guardian_public_key.i {
@@ -205,12 +190,11 @@
     Ok(guardian_public_key)
 }
 
-<<<<<<< HEAD
 pub(crate) fn load_joint_election_public_key(
     opt_joint_election_public_key_path: &Option<PathBuf>,
     artifacts_dir: &ArtifactsDir,
 ) -> Result<JointElectionPublicKey> {
-    let (mut io_read, path) = artifacts_dir.in_file_read(
+    let (mut io_read, path) = artifacts_dir.in_file_stdioread(
         opt_joint_election_public_key_path,
         Some(ArtifactFile::JointElectionPublicKey),
     )?;
@@ -228,13 +212,13 @@
     artifacts_dir: &ArtifactsDir,
 ) -> Result<(Hashes, HashesExt)> {
     let (mut io_read, path) =
-        artifacts_dir.in_file_read(opt_hashes_path, Some(ArtifactFile::Hashes))?;
+        artifacts_dir.in_file_stdioread(opt_hashes_path, Some(ArtifactFile::Hashes))?;
     let hashes = Hashes::from_reader(&mut io_read)?;
 
     eprintln!("Hashes loaded from: {}", path.display());
 
     let (mut io_read, path) =
-        artifacts_dir.in_file_read(opt_hashes_ext_path, Some(ArtifactFile::HashesExt))?;
+        artifacts_dir.in_file_stdioread(opt_hashes_ext_path, Some(ArtifactFile::HashesExt))?;
     let hashes_ext = HashesExt::from_reader(&mut io_read)?;
 
     eprintln!("Hashes (extended) loaded from: {}", path.display());
@@ -242,8 +226,6 @@
     Ok((hashes, hashes_ext))
 }
 
-=======
->>>>>>> 7cee6ec5
 /// Read the recommended amount of seed data from the OS RNG.
 ///
 /// `OsRng` is implemented by the `getrandom` crate, which describes itself as an "Interface to
